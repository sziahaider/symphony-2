--- conflicted
+++ resolved
@@ -574,30 +574,21 @@
 
 .file a {
 	display: inline;
-<<<<<<< HEAD
 	word-wrap: break-word;
 	/*float: left;*/
 	/*max-width: 50%;*/
-	overflow: hidden;
-	text-overflow: ellipsis;
-=======
 	/*float: left;*/
 	/*max-width: 50%;*/
 	/*overflow: hidden;*/
 	/*text-overflow: ellipsis;*/
->>>>>>> 359f49d2
 }
 
 .file em {
 	display: block;
-<<<<<<< HEAD
 	position: absolute;
 	top: 10px;
 	right: 10px;
 	/*float: right;*/
-=======
-	float: right;
->>>>>>> 359f49d2
 	color: #998;
 	border-bottom: 1px solid rgba(153, 153, 136, 0.3);
 	font-style: normal;
