--- conflicted
+++ resolved
@@ -77,21 +77,21 @@
 				nav.addClass('wide');
 			}
 		}).trigger('nav.admin');
-		
+
 		// Accessible navigation
 		nav.on('focus.admin blur.admin', 'a', function() {
 			$(this).parents('li').eq(1).toggleClass('current');
 		});
-		
-		// Notifier sizing 
+
+		// Notifier sizing
 		$(window).on('resize.admin', function(event) {
 			header.find('.notifier').trigger('resize.notify');
 		});
-		
+
 		// Table sizing
 		$(window).on('resize.admin table.admin', function(event) {
 			var table = $('table:first');
-			
+
 			// Fix table size, if width exceeds the visibile viewport area.
 			if(table.width() > $('html').width()){
 				table.addClass('fixed');
@@ -105,7 +105,7 @@
 		if(Symphony.Context.get('env') != null && (Symphony.Context.get('env')[0] == 'new' || Symphony.Context.get('env').page == 'new')) {
 			contents.find('input[type="text"], textarea').first().focus();
 		}
-		
+
 	/*--------------------------------------------------------------------------
 		Plugins - Tags, Pickable, Selectable, Notify and Drawers
 	--------------------------------------------------------------------------*/
@@ -178,71 +178,6 @@
 		// Duplicators
 		contents.find('.filters-duplicator').symphonyDuplicator();
 
-<<<<<<< HEAD
-		// Field editor
-		contents.find('#fields-duplicator')
-			.symphonyDuplicator({
-				orderable: true,
-				collapsible: (Symphony.Context.get('env')[0] != 'new'),
-				preselect: 'input'
-			})
-			.on('blur.admin input.admin', '.instance input[name*="[label]"]', function(event) {
-				var label = $(this),
-					value = label.val();
-
-				// Empty label
-				if(value == '') {
-					value = Symphony.Language.get('Untitled Field');
-				}
-
-				// Update title
-				label.parents('.instance').find('header strong').text(value);
-
-				return false;
-			})
-			.on('change.admin', '.instance select[name*="[location]"]', function(event) {
-				var select = $(this);
-
-				// Set location
-				select.parents('.instance').find('header').removeClass('main').removeClass('sidebar').addClass(select.val());
-			})
-			.on('destructstart.duplicator', function(event) {
-				var item = $(event.target).clone(),
-					title = item.find('header strong').text(),
-					type = item.find('header span').text(),
-					id = new Date().getTime();
-
-				// Offer undo option after removing a field
-				header.find('div.notifier').trigger('attach.notify', [
-					Symphony.Language.get('The field “{$title}” ({$type}) has been removed.', {
-						title: title,
-						type: type
-					}) + '<a id="' + id + '">' + Symphony.Language.get('Undo?') + '</a>', 'protected']
-				);
-
-				// Prepare field recovery
-				$('#' + id).data('field', item).on('click.admin', function() {
-					var undo = $(this),
-						message = undo.parent(),
-						field = undo.data('field').hide(),
-						list = $('#fields-duplicator'),
-						duplicator = list.parent().removeClass('empty');
-
-					// Add field
-					field.trigger('constructstart.duplicator');
-					list.prepend(field);
-					field.trigger('constructshow.duplicator');
-					field.slideDown('fast', function() {
-						field.trigger('constructstop.duplicator');
-					});
-
-					// Clear system message
-					message.trigger('detach.notify');
-				});
-			});
-
-=======
->>>>>>> 9d25518f
 		// Highlight instances with the same location when ordering fields
 		contents.find('div.duplicator')
 			.on('orderstart.orderable', function(event, item) {
@@ -301,7 +236,7 @@
 	--------------------------------------------------------------------------*/
 
 		if(pagination.length > 0) {
-			var	pageform = pagination.find('form'),
+			var pageform = pagination.find('form'),
 				pagegoto = pageform.find('input'),
 				pageactive = pagegoto.attr('data-active'),
 				pageinactive = pagegoto.attr('data-inactive'),
@@ -392,7 +327,7 @@
 	--------------------------------------------------------------------------*/
 
 		if(body.is('#blueprints-sections')) {
-		
+
 			// Field editor
 			contents.find('#fields-duplicator')
 				.symphonyDuplicator({
@@ -403,20 +338,20 @@
 				.on('blur.admin input.admin', '.instance input[name*="[label]"]', function(event) {
 					var label = $(this),
 						value = label.val();
-	
+
 					// Empty label
 					if(value == '') {
 						value = Symphony.Language.get('Untitled Field');
 					}
-	
+
 					// Update title
 					label.parents('.instance').find('header strong').text(value);
-	
+
 					return false;
 				})
 				.on('change.admin', '.instance select[name*="[location]"]', function(event) {
 					var select = $(this);
-	
+
 					// Set location
 					select.parents('.instance').find('header').removeClass('main').removeClass('sidebar').addClass(select.val());
 				})
@@ -427,7 +362,7 @@
 						type = item.find('header span').text(),
 						index = target.index();
 						id = new Date().getTime();
-	
+
 					// Offer undo option after removing a field
 					header.find('div.notifier').trigger('attach.notify', [
 						Symphony.Language.get('The field “{$title}” ({$type}) has been removed.', {
@@ -435,7 +370,7 @@
 							type: type
 						}) + '<a id="' + id + '">' + Symphony.Language.get('Undo?') + '</a>', 'protected undo']
 					);
-	
+
 					// Prepare field recovery
 					$('#' + id).data('field', item).data('preceding', index - 1).on('click.admin', function() {
 						var undo = $(this),
@@ -443,7 +378,7 @@
 							field = undo.data('field').hide(),
 							list = $('#fields-duplicator'),
 							duplicator = list.parent().removeClass('empty');
-	
+
 						// Add field
 						field.trigger('constructstart.duplicator');
 						list.find('.instance:eq(' + undo.data('preceding') + ')').after(field);
@@ -451,12 +386,12 @@
 						field.slideDown('fast', function() {
 							field.trigger('constructstop.duplicator');
 						});
-	
+
 						// Clear system message
 						message.trigger('detach.notify');
 					});
-				})
-				
+				});
+
 			// Discard undo options because the field context changed
 			contents.find('.duplicator').on('orderstop.orderable', function(event) {
 				header.find('.undo').trigger('detach.notify');
@@ -475,43 +410,43 @@
 				fieldToggle = $('<p />', {
 					class: 'help toggle'
 				}).append(fieldExpand).append('<br />').append(fieldCollapse),
-				fieldLegendTop,	fieldToggleTop;
+				fieldLegendTop, fieldToggleTop;
 
 			// Add toggle controls
 			fieldLegend.after(fieldToggle);
-			
+
 			/* Check if there is DOM Element:
 			 * This prevents a bug in the section page since offset will return null on empty selections */
 			fieldLegendTop = !!fieldLegend.length ? fieldLegend.offset().top : 0;
 			fieldToggleTop = !!fieldToggle.length ? fieldToggle.offset().top : 0;
-			
+
 			// Fix toggle controls
 			$(window).on('scroll.admin', function fixFieldControls(event) {
 				var top = $(this).scrollTop() + 20;
-				
+
 				if(top >= fieldLegendTop) {
 					fieldLegend.add(fieldToggle).addClass('fixed');
-				} 
+				}
 				else {
 					fieldLegend.add(fieldToggle).removeClass('fixed');
 				}
-    		});
+			});
 
 			// Toggle fields
 			fieldToggle.on('click.admin', 'p.help.toggle a', function toggleFields(event) {
 				var control = $(this),
 					fields = contents.find('#fields-duplicator > .instance');
-				
+
 				// Expand
 				if(control.is('.expand')) {
 					fields.trigger('expand.collapsible');
 				}
-				
+
 				// Collapse
 				else {
 					fields.trigger('collapse.collapsible');
-				}	
-			});			
+				}
+			});
 		}
 
 	/*--------------------------------------------------------------------------
@@ -539,7 +474,7 @@
 
 						// Restore scroll position
 						this.scrollTop = position;
-	   				}
+					}
 				})
 				.on('blur.admin', function() {
 					var source = $(this).val(),
@@ -619,12 +554,12 @@
 				dsParams = contents.find('select[name="fields[param][]"]'),
 				dsMaxRecord = contents.find('input[name*=max_records]'),
 				dsPageNumber = contents.find('input[name*=page_number]');
-			
+
 			// Update data source handle
 			dsName.on('blur.admin input.admin', function updateDsHandle() {
 				var current = dsNameChangeCount = dsNameChangeCount + 1,
 					value = dsName.val();
-				
+
 				setTimeout(function fetchDsHandle() {
 					if(dsNameChangeCount == current) {
 						$.ajax({
@@ -642,23 +577,23 @@
 					}
 				}, 500);
 			});
-			
+
 			// Update output parameters
 			dsParams.on('update.admin', function updateDsParams() {
 				var params = $(this),
 					handle = dsName.data('handle') || Symphony.Language.get('unnamed');
-				
+
 				// Process parameters
 				if(parseInt(dsName.attr('data-updated')) !== 0) {
 					params.find('option').each(function updateDsParam() {
 						var param = $(this),
 							field = param.attr('data-handle');
-						
+
 						// Set parameter
 						param.text('$ds-' + handle + '.' + field);
 					});
 				}
-				
+
 				// Updated
 				dsName.attr('data-updated', 1);
 			}).trigger('update.admin');
@@ -732,7 +667,7 @@
 				dsMaxRecord.attr('disabled', false);
 				dsPageNumber.attr('disabled', false);
 			});
-			
+
 			// Enable parameter suggestions
 			contents.find('.duplicator:has(.filters-duplicator)').symphonySuggestions();
 		}
@@ -741,7 +676,7 @@
 		Blueprints - Event Editor
 	--------------------------------------------------------------------------*/
 
-		// This is transitional code needed until the event editor makes proper use of Pickable. 
+		// This is transitional code needed until the event editor makes proper use of Pickable.
 		// This is scheduled to be removed in Symphony 2.4.
 		if(body.is('#blueprints-events')) {
 			var eventSections = $('#sections');
