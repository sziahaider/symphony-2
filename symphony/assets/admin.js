--- conflicted
+++ resolved
@@ -320,7 +320,7 @@
 				var time = Date.parse($('abbr.timeago').attr('title')),
 					to = new Date(),
 					from = new Date();
-				
+
 				// Set time
 				from.setTime(time);
 
@@ -636,12 +636,8 @@
 			span.empty().append('<input name="' + name + '" type="file">');
 		});
 
-		// Focus first text-input or textarea when creating or editing entries
-<<<<<<< HEAD
+		// Focus first text-input or textarea when creating entries
 		if(Symphony.Context.get('env') != null && (Symphony.Context.get('env')[0] == 'new' || Symphony.Context.get('env').page == 'new')) {
-=======
-		if(Symphony.Context.get('env') != null && (Symphony.Context.get('env')[0] == 'edit' || Symphony.Context.get('env')[0] == 'new' || Symphony.Context.get('env').page == 'edit' || Symphony.Context.get('env').page == 'new')) {
->>>>>>> 2312817b
 			$('input[type="text"], textarea').first().focus();
 		}
 
