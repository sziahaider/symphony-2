--- conflicted
+++ resolved
@@ -386,13 +386,6 @@
 		},
 
 		/**
-<<<<<<< HEAD
-		 * The support object is a collection of properties that represent
-		 * the presence of different browser features and also contains
-		 * the test results from jQuery.support.
-		 */
-		Support: {}
-=======
 		 * A collection of properties that represent the presence of
  		 * different browser features and also contains the test results
 		 * from jQuery.support.
@@ -412,7 +405,6 @@
 			 */
 			localStorage: false
 		}
->>>>>>> 4821b14f
 	};
 
 	/**
