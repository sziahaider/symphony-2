/**
 * @package assets
 */


// Declare Symphony object globally
var Symphony = {};


(function($) {

	/**
	 * The Symphony object provides language, message and context management.
	 */
	Symphony = {

		/**
		 * Initialize the Symphony object
		 */
		init: function() {
			var html = $('html'),
				user = $('#usr li:first a');

			// Set JavaScript status
			html.addClass('active');

			// Set basic context information
			Symphony.Context.add('user', {
				fullname: user.text(),
				name: user.attr('name'),
				type: user.attr('class'),
				id: user.attr('id').substring(4)
			});
			Symphony.Context.add('lang', html.attr('lang'));

			// Initialise language
			Symphony.Language.add({
				'Add item': false,
				'Remove selected items': false,
				'Are you sure you want to {$action} {$name}?': false,
				'Are you sure you want to {$action} {$count} items?': false,
				'Are you sure you want to {$action}?': false,
				'Reordering was unsuccessful.': false,
				'Password': false,
				'Change Password': false,
				'Remove File': false,
				'at': false,
				'just now': false,
				'a minute ago': false,
				'{$minutes} minutes ago': false,
				'about 1 hour ago': false,
				'about {$hours} hours ago': false
			});

			/**
			 * Ensure backwards compatibility
			 *
			 * @deprecated The following variables will be removed in future Symphony versions
			 */
			Symphony.WEBSITE = Symphony.Context.get('root');
			Symphony.Language.NAME = Symphony.Context.get('lang');
		},

		/**
		 * The Context object contains general information about the system,
		 * the backend, the current user. It includes an add and a get function.
		 */
		Context: {

			/**
			 * This object is private, use Symphony.Context.add() and
			 * Symphony.Context.get() to interact with the dictionary.
			 *
			 * @private
			 */
			Storage: {},

			/**
			 * Add data to the Context object
			 *
			 * @param {string} group
			 *  Name of the data group
			 * @param {string|object} values
			 *  Object or string to be stored
			 */
			add: function(group, values) {

				// Extend existing group
				if(Symphony.Context.Storage[group] && $.type(values) !== 'string') {
					Symphony.Context.Storage[group] = $.extend(Symphony.Context.Storage[group], values);
				}

				// Add new group
				else {
					Symphony.Context.Storage[group] = values;
				}

			},

			/**
			 * Get data from the Context object
			 *
			 * @param {string} group
			 *  Name of the group to be returned
			 */
			get: function(group) {

				// Return full context, if no group is set
				if(!group) {
					return Symphony.Context.Storage;
				}

				// Return context group
				else {
					return Symphony.Context.Storage[group];
				}
			}

		},

		/**
		 * The Language object stores the dictionary with all needed translations.
		 * It offers public functions to add strings and get their translation and
		 * it offers private functions to handle variables and get the translations via
		 * an synchronous AJAX request.
		 */
		Language: {

			/**
			 * This object is private, use Symphony.Language.add() to add and Symphony.Language.get()
			 * to interact with the dictionary.
			 *
			 * @private
			 */
			Dictionary: {},

			/**
			 * Add strings to the Dictionary
			 *
			 * @param {object} strings
			 *  Object with English string as key, value should be false
			 */
			add: function(strings) {

				// Don't process empty strings
				if($.isEmptyObject(strings)) return;

				// Set key as value
				$.each(strings, function(key, value) {
					strings[key] = key;
				});

				// Save English strings
				if(Symphony.Context.get('lang') == 'en') {
					Symphony.Language.Dictionary = $.extend(Symphony.Language.Dictionary, strings);
				}

				// Translate strings
				else {
					Symphony.Language.translate(strings);
				}
			},

			/**
			 * Get translated string from the Dictionary.
			 * The function replaces variables like {$name} with the a specified value if
			 * an object of inserts is passed in the function call.
			 *
			 * @param {string} string
			 *  English string to be translated
			 * @param {object} inserts
			 *  Object with variable name and value pairs
			 * @return {string}
			 *  Returns the translated string
			 */
			get: function(string, inserts) {

				// Get translated string
				translatedString = Symphony.Language.Dictionary[string];

				// Return string if it cannot be found in the dictionary
				if(translatedString !== false) string = translatedString;

				// Insert variables
				if(inserts !== undefined) string = Symphony.Language.insert(string, inserts);

				// Return translated string
				return string;
			},

			/**
			 * This private function replaces variables with a specified value.
			 * It should not be called directly.
			 *
			 * @param {string} string
			 *  Translated string with variables
			 * @param {object} inserts
			 *  Object with variable name and value pairs
			 * @return {string}
			 *  Returns translated strings with all variables replaced by their actual value
			 */
			insert: function(string, inserts) {

				// Replace variables
				$.each(inserts, function(index, value) {
					string = string.replace('{$' + index + '}', value);
				});
				return string;
			},

			/**
			 * This private function sends a synchronous AJAX request to fetch the translations
			 * for the English strings in the dictionary. It should not be called directly
			 *
			 * @param {object} strings
			 *  Object of strings to be translated
			 * @return {object}
			 *  Object with original string and translation pairs
			 */
			translate: function(strings) {

				// Load translations synchronous
				$.ajax({
					async: false,
					type: 'GET',
					url: Symphony.Context.get('root') + '/symphony/ajax/translate',
					data: strings,
					dataType: 'json',
					success: function(result) {
						Symphony.Language.Dictionary = $.extend(Symphony.Language.Dictionary, result);
					},
					error: function() {
						Symphony.Language.Dictionary = $.extend(Symphony.Language.Dictionary, strings);
					}
				});
			}

		},

		/**
		 * The message object handles system messages that should be displayed on the fly.
		 * It offers a post and a clear function to set and remove messages. Absolute dates
		 * and times will be replaced by a representation relative to the user's system time.
		 */
		Message: {

			/**
			 * This array is private and should not be accessed directly.
			 *
			 * @private
			 */
			Queue: [],

			/**
			 * Post system message
			 *
			 * @param {string} message
			 *  Message to be shown
			 * @param {string} type
			 *  Message type to be used as class name
			 */
			post: function(message, type) {

				// Store previous message
				Symphony.Message.Queue = Symphony.Message.Queue.concat($('#notice').remove().get());

				// Add new message
				$('h1').before('<div id="notice" class="' + type + '">' + message + '</div>');
			},

			/**
			 * Clear message by type
			 *
			 * @param {string} type
			 *  Message type
			 */
			clear: function(type) {
				var message = $('#notice');

				// Remove messages of specified type
				message.filter('.' + type).remove();
				Symphony.Message.Queue = $(Symphony.Message.Queue).filter(':not(.' + type + ')').get();

				// Show previous message
				if(message.size() > 0 && Symphony.Message.Queue.length > 0) {
					$(Symphony.Message.Queue.pop()).insertBefore('h1');
				}
			},

			/**
			 * Fade message highlight color to grey
			 */
			fade: function(newclass, delay) {
				var notice = $('#notice.success').addClass(newclass),
					styles = {
						'color': notice.css('color'),
						'backgroundColor': notice.css('background-color'),
						'borderTopColor': notice.css('border-top-color'),
						'borderRightColor': notice.css('border-right-color'),
						'borderBottomColor': notice.css('border-bottom-color'),
						'borderLeftColor': notice.css('border-left-color')
					};

				// Delayed animation to new styles
				notice.removeClass(newclass).delay(delay).animate(styles, 'slow', 'linear', function() {
					$(this).removeClass('success');
				});
			},

			/**
			 * Convert absolute message time to relative time and update continuously
			 */
			timer: function() {
				var time = Date.parse($('abbr.timeago').attr('title'));
				var from = new Date;
				from.setTime(time);

				// Set relative time
				$('abbr.timeago').text(this.distance(from, new Date));

				// Update continuously
				window.setTimeout("Symphony.Message.timer()", 60000);
			},

			/**
			 * Calculate relative time.
			 *
			 * @param {Date} from
			 *  Starting date
			 * @param {Date} to
			 *  Current date
			 */
			distance: function(from, to) {

				// Calculate time difference
				var distance = to - from;

				// Convert time to minutes
				var time = Math.floor(distance / 60000);

				// Return relative date based on passed time
				if(time < 1) {
					return Symphony.Language.get('just now');
				}
				if(time < 2) {
					return Symphony.Language.get('a minute ago');
				}
				if(time < 45) {
					return Symphony.Language.get('{$minutes} minutes ago', {
						'minutes': time
					});
				}
				if(time < 90) {
					return Symphony.Language.get('about 1 hour ago');
				}
				else {
					return Symphony.Language.get('about {$hours} hours ago', {
						'hours': Math.floor(time / 60)
					});
				}
			}

		}

	};

	/**
	 * Symphony core interactions
	 */
	$(document).ready(function() {

		// Initialize Symphony
		Symphony.init();

		// Tags
		$('.tags').symphonyTags();

		// Pickers
		$('.picker').symphonyPickable();

		// Orderable list
		$('ul.orderable').symphonyOrderable();

		// Selectable
		var selectable = $('table:has(input)');
		selectable.symphonySelectable();
		selectable.find('a').mousedown(function(event) {
			event.stopPropagation();
		});

		// Orderable tables
		var orderable = $('table.orderable');
		orderable.symphonyOrderable({
			items: 'tr',
			handles: 'td'
		});

		// Don't start ordering while clicking on links
		orderable.find('a').mousedown(function(event) {
			event.stopPropagation();
		});

		// Store current sort order
		orderable.live('orderstart', function() {
			old_sorting = orderable.find('input').map(function(e, i) { return this.name + '=' + (e + 1); }).get().join('&');
		});

		// Process sort order
		orderable.live('orderstop', function() {
			orderable.addClass('busy');

			// Get new sort order
			var new_sorting = orderable.find('input').map(function(e, i) { return this.name + '=' + (e + 1); }).get().join('&');

			// Store new sort order
			if(new_sorting != old_sorting) {

				// Update items
				orderable.trigger('orderchange');

				// Send request
				jQuery.ajax({
					type: 'POST',
					url: Symphony.Context.get('root') + '/symphony/ajax/reorder' + location.href.slice(Symphony.Context.get('root').length + 9),
					data: new_sorting,
					success: function() {
						Symphony.Message.clear('reorder');
					},
					error: function() {
						Symphony.Message.post(Symphony.Language.get('Reordering was unsuccessful.'), 'reorder error');
					},
					complete: function() {
						orderable.removeClass('busy').find('tr').removeClass('selected');
						old_sorting = '';
					}
				});
			}
			else {
				orderable.removeClass('busy');
			}

		});

		// Duplicators
		$('.filters-duplicator').symphonyDuplicator();

		// Collapsible duplicators
		var duplicator = $('#fields-duplicator');
		duplicator.symphonyDuplicator({
			orderable: true,
			collapsible: true
		});
		duplicator.bind('collapsestop', function(event, item) {
			var instance = jQuery(item);
			instance.find('.header > span:not(:has(i))').append(
				$('<i />').text(instance.find('label:first input').attr('value'))
			);
		});
		duplicator.bind('expandstop', function(event, item) {
			$(item).find('.header > span > i').remove();
		});

		// Dim system messages
		Symphony.Message.fade('silence', 10000);

		// Relative times in system messages
		$('abbr.timeago').each(function() {
			var time = $(this).parent();
			time.html(time.html().replace(Symphony.Language.get('at') + ' ', ''));
		});
		Symphony.Message.timer();

		// XSLT utilities
		$('textarea').blur(function() {
			var source = $(this).val(),
				utilities = $('#utilities li');

			// Remove current selection
			utilities.removeClass('selected');

			// Get utitities names
			utilities.find('a').each(function() {
				var utility = $(this),
					expression = new RegExp('href=["\']?(?:\\.{2}/utilities/)?' + utility.text());

				// Check for utility occurrences
				if(expression.test(source)) {
					utility.parent().addClass('selected');
				}
			});
		}).blur();

		// Change user password
		$('#change-password').each(function() {
			var password = $(this),
				labels = password.find('label'),
				help = password.next('p.help'),
				placeholder = $('<label>' + Symphony.Language.get('Password') + ' <span class="frame"><button>' + Symphony.Language.get('Change Password') + '</button></span></label>'),
				invalid = password.has('.invalid');

			if(invalid.size() == 0) {

				// Hide password fields
				password.removeClass();
				labels.hide();
				help.hide();

				// Add placeholder
				password.append(placeholder).find('button').click(function(event) {
					event.preventDefault();

					// Hide placeholder
					placeholder.hide();

					// Shwo password fields
					password.addClass('triple group');
					labels.show();
					help.show();
				});

			}

		});

		// Confirm actions
		$('button.confirm').live('click', function() {
			var button = $(this),
				name = document.title.split(/[\u2013]\s*/g)[2],
				text = (name ? 'Are you sure you want to {$action} {$name}?' : 'Are you sure you want to {$action}?');

			return confirm(Symphony.Language.get(text, {
				'action': button.text().toLowerCase(),
				'name': name
			}));
		});

		// Confirm with selected actions
		$('form').submit(function(event) {
			var select = $('select[name="with-selected"]'),
				option = select.find('option:selected'),
				input = $('table input:checked'),
				count = input.size(),
				text = (count > 1 ? 'Are you sure you want to {$action} {$count} items?' : 'Are you sure you want to {$action} {$name}?');

			if(option.is('.confirm')) {
				return confirm(Symphony.Language.get(text, {
					'action': option.text().toLowerCase(), // Does this work in all languages?
					'name': $.trim(input.parents('tr').find('td:first').text()),
					'count': count
				}));
			}
		});

		// Data source manager options
		$('select.filtered > optgroup').each(function() {
			var optgroup = $(this),
				select = optgroup.parents('select'),
				label = optgroup.attr('label'),
				options = optgroup.remove().find('option').addClass('optgroup');

			// Show only relevant options based on context
			$('#context').change(function() {
				if($(this).find('option:selected').text() == label) {
					select.find('option.optgroup').remove();
					select.append(options.clone(true));
				}
			});
		});

		// Data source manager context
		$('*.contextual').each(function() {
			var area = $(this);

			$('#context').change(function() {
				var select = $(this),
					optgroup = select.find('option:selected').parent(),
					value = select.val().replace(/\W+/g, '_'),
					group = optgroup.attr('label').replace(/\W+/g, '_');

				// Show only relevant interface components based on context
				area[(area.hasClass(value) || area.hasClass(group)) ^ area.hasClass('inverse') ? 'removeClass' : 'addClass']('irrelevant');
			});
		});

		// Set data source manager context
		$('#context').change();

		// Once pagination is disabled, max_records and page_number are disabled too
		var max_record = $('input[name*=max_records]'),
			page_number = $('input[name*=page_number]');

		$('input[name*=paginate_results]').change(function(event) {

			// Turn on pagination
			if($(this).is(':checked')) {
				max_record.attr('disabled', false);
				page_number.attr('disabled', false);
			}

			// Turn off pagination
			else {
				max_record.attr('disabled', true);
				page_number.attr('disabled', true);
			}
		}).change();

		// Disable paginate_results checking/unchecking when clicking on either max_records or page_number
		max_record.add(page_number).click(function(event) {
			event.preventDefault();
		});

		// Enabled fields on submit
		$('form').bind('submit', function() {
			max_record.attr('disabled', false);
			page_number.attr('disabled', false);
		});

		// Upload fields
		$('<em>' + Symphony.Language.get('Remove File') + '</em>').appendTo('label.file:has(a) span').click(function(event) {
			var span = $(this).parent(),
				name = span.find('input').attr('name');

			// Prevent clicktrough
			event.preventDefault();

			// Add new empty file input
			span.empty().append('<input name="' + name + '" type="file">');
		});

		// Focus first text-input or textarea when creating or editing entries
		if(Symphony.Context.get('env') != null && (Symphony.Context.get('env')[0] == 'edit' || Symphony.Context.get('env')[0] == 'new'
			|| Symphony.Context.get('env').page == 'edit' || Symphony.Context.get('env').page == 'new')) {
			$('input[type="text"], textarea').first().focus();
		}

		// Accessible navigation
<<<<<<< HEAD
		$('#nav').delegate('a', 'focus blur', function() {
			$(this).parents('li').eq(1).toggleClass('current');
		});
=======
		$('#nav a').focus(function() {
			$(this).parents('li').eq(1).addClass('current');
		});

		$('#nav a').blur(function() {
			$(this).parents('li').eq(1).removeClass('current');
		});

>>>>>>> 46411781
	});

})(jQuery.noConflict());<|MERGE_RESOLUTION|>--- conflicted
+++ resolved
@@ -634,20 +634,9 @@
 		}
 
 		// Accessible navigation
-<<<<<<< HEAD
 		$('#nav').delegate('a', 'focus blur', function() {
 			$(this).parents('li').eq(1).toggleClass('current');
 		});
-=======
-		$('#nav a').focus(function() {
-			$(this).parents('li').eq(1).addClass('current');
-		});
-
-		$('#nav a').blur(function() {
-			$(this).parents('li').eq(1).removeClass('current');
-		});
-
->>>>>>> 46411781
 	});
 
 })(jQuery.noConflict());