--- conflicted
+++ resolved
@@ -642,18 +642,9 @@
 		}
 
 		// Accessible navigation
-<<<<<<< HEAD
-		$('#nav a').focus(function() {
-			$(this).parents('li').eq(1).addClass('current');
-		}).blur(function() {
-			$(this).parents('li').eq(1).removeClass('current');
-		});
-
-=======
 		$('#nav').delegate('a', 'focus blur', function() {
 			$(this).parents('li').eq(1).toggleClass('current');
 		});
->>>>>>> d7245aff
 	});
 
 })(jQuery.noConflict());