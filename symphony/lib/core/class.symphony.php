<?php

	/**
	 * @package core
	 */
	/**
	 * The Symphony class is an abstract class that implements the
	 * Singleton interface. It provides the glue that forms the Symphony
	 * CMS and initialises the toolkit classes. Symphony is extended by
	 * the Frontend and Administration classes
	 */
	require_once(CORE . '/class.errorhandler.php');

	require_once(CORE . '/class.configuration.php');
	require_once(CORE . '/class.datetimeobj.php');
	require_once(CORE . '/class.log.php');
	require_once(CORE . '/class.cookie.php');
	require_once(CORE . '/interface.singleton.php');

	require_once(TOOLKIT . '/class.page.php');
	require_once(TOOLKIT . '/class.xmlelement.php');
	require_once(TOOLKIT . '/class.widget.php');
	require_once(TOOLKIT . '/class.general.php');
	require_once(TOOLKIT . '/class.profiler.php');
	require_once(TOOLKIT . '/class.author.php');
	require_once(TOOLKIT . '/class.email.php');

	require_once(TOOLKIT . '/class.authormanager.php');
	require_once(TOOLKIT . '/class.extensionmanager.php');
	require_once(TOOLKIT . '/class.emailgatewaymanager.php');

	Abstract Class Symphony implements Singleton{

		/**
		 * An instance of the Symphony class, either Administration or
		 * Frontend.
		 * @var Symphony
		 */
		protected static $_instance = null;

		/**
		 * An instance of the Configuration class
		 * @var Configuration
		 */
		public static $Configuration = null;

		/**
		 * An instance of the Database class
		 * @var MySQL
		 */
		public static $Database = null;

		/**
		 * An instance of the Log class
		 * @var Log
		 */
		public static $Log = null;

		/**
		 * An instance of the Profiler class
		 * @var Profiler
		 */
		public $Profiler = null;

		/**
		 * An instance of the Cookie class
		 * @var Cookie
		 */
		public $Cookie = null;

		/**
		 * An instance of the currently logged in Author
		 * @var Author
		 */
		public $Author = null;

		/**
		 * An instance of the Extension Manager
		 * @var ExtensionManager
		 */
		public $ExtensionManager = null;

		/**
		 * The end-of-line constant.
		 * @var string
		 * @deprecated This will be removed in the next version of Symphony
		 */
		const CRLF = PHP_EOL;

		/**
		 * The Symphony constructor initialises the class variables of Symphony.
		 * It will set the DateTime settings, define new date constants and initialise
		 * the correct Language for the currently logged in Author. If magic quotes
		 * are enabled, Symphony will sanitize the `$_SERVER`, `$_COOKIE`, 
		 * `$_GET` and `$_POST` arrays. The constructor loads in 
		 * the initial Configuration values from the `CONFIG` file
		 */
		protected function __construct(){

			$this->Profiler = Profiler::instance();
			$this->Profiler->sample('Engine Initialisation');

			if(get_magic_quotes_gpc()) {
				General::cleanArray($_SERVER);
				General::cleanArray($_COOKIE);
				General::cleanArray($_GET);
				General::cleanArray($_POST);
			}
			
			// Includes the existing CONFIG file and initialises the Configuration
			// by setting the values with the setArray function.
			include(CONFIG);
			self::$Configuration = new Configuration(true);
			self::$Configuration->setArray($settings);

			DateTimeObj::setDefaultTimezone(self::$Configuration->get('timezone', 'region'));

			// Fetch date and time separator
			$separator = self::$Configuration->get('datetime_separator', 'region');
			if(is_null($separator)) {
				$separator = ' ';
			}

			define_safe('__SYM_DATE_FORMAT__', self::$Configuration->get('date_format', 'region'));
			define_safe('__SYM_TIME_FORMAT__', self::$Configuration->get('time_format', 'region'));
			define_safe('__SYM_DATETIME_FORMAT__', __SYM_DATE_FORMAT__ . $separator . __SYM_TIME_FORMAT__);

			// Initialize language management
			Lang::initialize();

			$this->initialiseLog();

			GenericExceptionHandler::initialise(self::$Log);
			GenericErrorHandler::initialise(self::$Log);

			$this->initialiseCookie();
			$this->initialiseDatabase();
			$this->initialiseExtensionManager();

			if(!self::isLoggedIn() && is_null($this->Author)){
				GenericExceptionHandler::$enabled = false;
			}

			// Set system language
			Lang::set(self::$Configuration->get('lang', 'symphony'));
		}

		/**
		 * Accessor for the current Configuration instance. This contains
		 * representation of the the Symphony config file.
		 *
		 * @return Configuration
		 */
		public static function Configuration(){
			return self::$Configuration;
		}

		/**
		 * Setter for `$Log`. This function uses the configuration
		 * settings in the 'log' group in the Configuration to create an instance. Date
		 * formatting options are also retrieved from the configuration.
		 */
		public function initialiseLog(){
			self::$Log = new Log(ACTIVITY_LOG);
			self::$Log->setArchive((self::$Configuration->get('archive', 'log') == '1' ? true : false));
			self::$Log->setMaxSize(intval(self::$Configuration->get('maxsize', 'log')));
			self::$Log->setDateTimeFormat(self::$Configuration->get('date_format', 'region') . ' ' . self::$Configuration->get('time_format', 'region'));

			if(self::$Log->open(Log::APPEND, self::$Configuration->get('write_mode', 'file')) == 1){
				self::$Log->writeToLog('Symphony Log', true);
				self::$Log->writeToLog('Version: '. self::$Configuration->get('version', 'symphony'), true);
				self::$Log->writeToLog('--------------------------------------------', true);
			}
		}

		/**
		 * Setter for `$Cookie`. This will use PHP's parse_url
		 * function on the current URL to set a cookie using the cookie_prefix
		 * defined in the Symphony configuration. The cookie will last two
		 * weeks.
		 */
		public function initialiseCookie(){

			$cookie_path = @parse_url(URL, PHP_URL_PATH);
			$cookie_path = '/' . trim($cookie_path, '/');

			define_safe('__SYM_COOKIE_PATH__', $cookie_path);
			define_safe('__SYM_COOKIE_PREFIX_', self::$Configuration->get('cookie_prefix', 'symphony'));

			$this->Cookie = new Cookie(__SYM_COOKIE_PREFIX_, TWO_WEEKS, __SYM_COOKIE_PATH__);
		}

		/**
		 * Setter for `$ExtensionManager` using the current
		 * Symphony instance as the parent. If for some reason this fails,
		 * a Symphony Error page will be thrown
		 */
		public function initialiseExtensionManager(){
			$this->ExtensionManager = new ExtensionManager($this);

			if(!($this->ExtensionManager instanceof ExtensionManager)){
				GenericExceptionHandler::$enabled = true;
				throw new SymphonyErrorPage('Error creating Symphony extension manager.');
			}
		}

		/**
		 * Setter for the `$Database`. This will load the default
		 * database driver and create a new instance of it from the Symphony
		 * configuration. Symphony will attempt to create a connection to
		 * the database using the connection details provided by in the Symphony
		 * configuration. If any errors occur whilst doing so, a Symphony Error
		 * Page is returned.
		 * Note, while it is possible to create your own database driver, Symphony
		 * officially only supports MySQL.
		 *
		 * @return boolean
		 *  This function will return true if the `$Database` was
		 *  initialised successfully.
		 */
		public function initialiseDatabase(){
			if (self::$Database) return true;

			$error = null;
			$driver = self::$Configuration->get('driver', 'database');
			$driver_filename = TOOLKIT . '/class.' . $driver . '.php';

			if(!is_file($driver_filename)){
				GenericExceptionHandler::$enabled = true;
				throw new SymphonyErrorPage("Could not find database driver '<code>{$driver}</code>'", 'Symphony Database Error');
			}

			require_once($driver_filename);
			self::$Database = new $driver;

			$details = self::$Configuration->get('database');

			try{
				if(!self::$Database->connect($details['host'], $details['user'], $details['password'], $details['port'], $details['db'])) return false;
				if(!self::$Database->isConnected()) return false;

				self::$Database->setPrefix($details['tbl_prefix']);

				if(self::$Configuration->get('runtime_character_set_alter', 'database') == '1'){
					self::$Database->setCharacterEncoding(self::$Configuration->get('character_encoding', 'database'));
					self::$Database->setCharacterSet(self::$Configuration->get('character_set', 'database'));
				}

				if(self::$Configuration->get('query_caching', 'database') == 'off') self::$Database->disableCaching();
				elseif(self::$Configuration->get('query_caching', 'database') == 'on') self::$Database->enableCaching();
			}
			catch(DatabaseException $e){
				$error = self::$Database->getlastError();
				GenericExceptionHandler::$enabled = true;
				throw new SymphonyErrorPage(
					$error['num'] . ': ' . $error['msg'],
					'Symphony Database Error',
					'database-error',
					array(
						'error' => $error,
						'message' => __('There was a problem whilst attempting to establish a database connection. Please check all connection information is correct. The following error was returned.')
					)
				);
			}

			return true;
		}

		/**
		 * Accessor for the current `$Database` instance.
		 *
		 * @return MySQL
		 */
		public static function Database(){
			return self::$Database;
		}

		/**
		 * Attempts to log an Author in given a username and password.
		 * If the password is not hashed, it will be hashed using the sha1
		 * algorithm. The username and password will be sanitized before
		 * being used to query the Database. If an Author is found, they
		 * will be logged in and the sanitized username and password (also hashed)
		 * will be saved as values in the `$Cookie`.
		 *
		 * @see toolkit.General#hash()
		 * @param string $username
		 *  The Author's username. This will be sanitized before use.
		 * @param string $password
		 *  The Author's password. This will be sanitized and then hashed before use
		 * @param boolean $isHash
		 *  If the password provided is already hashed, setting this parameter to
		 *  true will stop it becoming rehashed. By default it is false.
		 * @return boolean
		 *  True if the Author was logged in, false otherwise
		 */
		public function login($username, $password, $isHash=false){

			$username = self::$Database->cleanValue($username);
			$password = self::$Database->cleanValue($password);

			if(strlen(trim($username)) > 0 && strlen(trim($password)) > 0){

				if(!$isHash) $password = General::hash($password);

				$id = self::$Database->fetchVar('id', 0, "SELECT `id` FROM `tbl_authors` WHERE `username` = '$username' AND `password` = '$password' LIMIT 1");

				if($id){
					$this->_user_id = $id;
					$this->Author = AuthorManager::fetchByID($id);
					$this->Cookie->set('username', $username);
					$this->Cookie->set('pass', $password);
					self::$Database->update(array('last_seen' => DateTimeObj::get('Y-m-d H:i:s')), 'tbl_authors', " `id` = '$id'");

					return true;
				}
			}

			return false;
		}

		/**
		 * Symphony allows Authors to login via the use of tokens instead of
		 * a username and password. A token is derived from concatenating the
		 * Author's username and password and applying the sha1 hash to
		 * it, from this, a portion of the hash is used as the token. This is a useful
		 * feature often used when setting up other Authors accounts or if an
		 * Author forgets their password.
		 *
		 * @param string $token
		 *  The Author token, which is a portion of the hashed string concatenation
		 *  of the Author's username and password
		 * @return boolean
		 *  True if the Author is logged in, false otherwise
		 */
		public function loginFromToken($token){
			$token = self::$Database->cleanValue($token);

			if(strlen(trim($token)) == 0) return false;

			if(strlen($token) == 6){
				$row = self::$Database->fetchRow(0, sprintf("
						SELECT `a`.`id`, `a`.`username`, `a`.`password`
						FROM `tbl_authors` AS `a`, `tbl_forgotpass` AS `f`
						WHERE `a`.`id` = `f`.`author_id`
						AND `f`.`expiry` > '%s'
						AND `f`.`token` = '%s'
						LIMIT 1
					",
					DateTimeObj::getGMT('c'), $token
				));

				self::$Database->delete('tbl_forgotpass', " `token` = '{$token}' ");
			}
			else{
				$row = self::$Database->fetchRow(0, sprintf(
					"SELECT `id`, `username`, `password`
					FROM `tbl_authors`
					WHERE SUBSTR(%s(CONCAT(`username`, `password`)), 1, 8) = '%s'
					AND `auth_token_active` = 'yes'
					LIMIT 1",
					'SHA1', $token
				));
			}

			if($row){
				$this->_user_id = $row['id'];
				$this->Author = AuthorManager::fetchByID($row['id']);
				$this->Cookie->set('username', $row['username']);
				$this->Cookie->set('pass', $row['password']);
				self::$Database->update(array('last_seen' => DateTimeObj::getGMT('Y-m-d H:i:s')), 'tbl_authors', " `id` = '$id'");

				return true;
			}

			return false;
		}

		/**
		 * This function will destroy the currently logged in `$Author`
		 * session, essentially logging them out.
		 *
		 * @see core.Cookie#expire()
		 */
		public function logout(){
			$this->Cookie->expire();
		}

		/**
		 * This function determines whether an there is a currently logged in
		 * Author for Symphony by using the `$Cookie`'s username
		 * and password. If an Author is found, they will be logged in, otherwise
		 * the `$Cookie` will be destroyed.
		 *
		 * @see core.Cookie#expire()
		 */
		public function isLoggedIn(){
<<<<<<< HEAD
			// Ensures that we're in the real world.. Also reduces three queries from database
			// We must return true otherwise exceptions are not shown
			if (is_null(self::$_instance)) return true;
			
			if ($this->Author) return true;
=======
			if ($this->Author){
				return true;
			}
			else{
>>>>>>> efacfffd

				$username = self::$Database->cleanValue($this->Cookie->get('username'));
				$password = self::$Database->cleanValue($this->Cookie->get('pass'));

				if(strlen(trim($username)) > 0 && strlen(trim($password)) > 0){

					$id = self::$Database->fetchVar('id', 0, "SELECT `id` FROM `tbl_authors` WHERE `username` = '$username' AND `password` = '$password' LIMIT 1");

					if($id){
						$this->_user_id = $id;
						self::$Database->update(array('last_seen' => DateTimeObj::get('Y-m-d H:i:s')), 'tbl_authors', " `id` = '$id'");
						$this->Author = AuthorManager::fetchByID($id);
						Lang::set($this->Author->get('language'));
						
						return true;
					}
				}

				$this->Cookie->expire();
				return false;
			}
		}

		/**
		 * Given the `$page_id` and a `$column`
		 *
		 * @param mixed $page_id
		 * The ID of the Page that currently being viewed, or the handle of the
		 * current Page
		 * @return array
		 * An array of the current Page, containing the `$column`
		 * requested. The current page will be the last item the array, as all
		 * parent pages are prepended to the start of the array
		 */
		public function resolvePage($page_id, $column) {
			$path = array();
			$page = self::$Database->fetchRow(0, "
				SELECT
					p.{$column},
					p.parent
				FROM
					`tbl_pages` AS p
				WHERE
					p.id = '{$page_id}'
					OR p.handle = '{$page_id}'
				LIMIT 1
			");

			$path = array($page[$column]);

			if (!is_null($page['parent'])) {
				$next_parent = $page['parent'];

				while (
					$parent = self::$Database->fetchRow(0, "
						SELECT
							p.{$column},
							p.parent
						FROM
							`tbl_pages` AS p
						WHERE
							p.id = '{$next_parent}'
					")
				) {
					array_unshift($path, $parent[$column]);
					$next_parent = $parent['parent'];
				}
			}

			return $path;
		}

		/**
		 * Given the `$page_id`, return the complete title of the
		 * current page.
		 *
		 * @param mixed $page_id
		 * The ID of the Page that currently being viewed, or the handle of the
		 * current Page
		 * @return string
		 * The title of the current Page. If the page is a child of another
		 * it will be prepended by the parent and a colon, ie. Articles: Read
		 */
		public function resolvePageTitle($page_id) {
			$path = $this->resolvePage($page_id, 'title');

			return implode(': ', $path);
		}

		/**
		 * Given the `$page_id`, return the complete path to the
		 * current page.
		 *
		 * @param mixed $page_id
		 * The ID of the Page that currently being viewed, or the handle of the
		 * current Page
		 * @return string
		 *  The complete path to the current Page including any parent
		 *  Pages, ie. /articles/read
		 */
		public function resolvePagePath($page_id) {
			$path = $this->resolvePage($page_id, 'handle');

			return implode('/', $path);
		}

		/**
		 * A wrapper for throwing a new Symphony Error page.
		 *
		 * @see core.SymphonyErrorPage
		 * @param string $heading
		 *  A heading for the error page
		 * @param string|XMLElement $message
		 *  A description for this error, which can be provided as a string
		 *  or as an XMLElement.
		 * @param string $template
		 *  A string for the error page template to use, defaults to 'error'. This
		 *  can be the name of any template file in the `TEMPLATES` directory.
		 *  A template using the naming convention of `tpl.*.php`.
		 * @param array $additional
		 *  Allows custom information to be passed to the Symphony Error Page
		 *  that the template may want to expose, such as custom Headers etc.
		 */
		public function customError($heading, $message, $template='error', array $additional=array()){
			GenericExceptionHandler::$enabled = true;
			throw new SymphonyErrorPage($message, $heading, $template, $additional);
		}
	}

	/**
	 * The SymphonyErrorPageHandler extends the GenericExceptionHandler
	 * to allow the template for the Exception to be provided from the `TEMPLATES`
	 * directory
	 */
	Class SymphonyErrorPageHandler extends GenericExceptionHandler {

		/**
		 * The render function will take a SymphonyErrorPage Exception and
		 * output a HTML page. This function first checks to see if their is a custom
		 * template for this Exception otherwise it reverts to using the default
		 * `tpl.error.php`
		 *
		 * @param SymphonyErrorPage $e
		 *  The Exception object
		 * @return string
		 *  An HTML string
		 */
		public static function render($e){
			if($e->getTemplate() === false){
				echo '<h1>Symphony Fatal Error</h1><p>'.$e->getMessage().'</p>';
				exit;
			}

			include($e->getTemplate());
		}
	}

	/**
	 * The SymphonyErrorPage extends the default Exception class. All
	 * of these Exceptions will halt execution immediately and return the
	 * Exception as a HTML page. By default the HTML template is `tpl.error.php`
	 * from the `TEMPLATES` directory.
	 */

	Class SymphonyErrorPage extends Exception{

		/**
		 * A heading for the error page, this will be prepended to
		 * "Symphony Fatal Error".
		 * @return string
		 */
		private $_heading;

		/**
		 * A description for this error, which can be provided as a string
		 * or as an XMLElement.
		 * @var string|XMLElement
		 */
		private $_message;

		/**
		 * A string for the error page template to use, defaults to 'error'. This
		 * can be the name of any template file in the `TEMPLATES` directory.
		 * A template using the naming convention of `tpl.*.php`.
		 * @var string
		 */
		private $_template = 'error';

		/**
		 * If the message as provided as an XMLElement, it will be saved to
		 * this parameter
		 * @var XMLElement
		 */
		private $_messageObject = null;

		/**
		 * An object of an additional information for this error page. Note that
		 * this is provided as an array and then typecast to an object
		 * @var StdClass
		 */
		private $_additional = null;

		/**
		 * Constructor for SymphonyErrorPage sets it's class variables
		 *
		 * @param string|XMLElement $message
		 *  A description for this error, which can be provided as a string
		 *  or as an XMLElement.
		 * @param string $heading
		 *  A heading for the error page, by default this is "Symphony Fatal Error"
		 * @param string $template
		 *  A string for the error page template to use, defaults to 'error'. This
		 *  can be the name of any template file in the `TEMPLATES` directory.
		 *  A template using the naming convention of `tpl.*.php`.
		 * @param array $additional
		 *  Allows custom information to be passed to the Symphony Error Page
		 *  that the template may want to expose, such as custom Headers etc.
		 */
		public function __construct($message, $heading='Symphony Fatal Error', $template='error', array $additional=NULL){

			if($message instanceof XMLElement){
				$this->_messageObject = $message;
				$message = $this->_messageObject->generate();
			}

			parent::__construct($message);

			$this->_heading = $heading;
			$this->_template = $template;
			$this->_additional = (object)$additional;
		}

		/**
		 * Accessor for the `$_heading` of the error page
		 *
		 * @return string
		 */
		public function getHeading(){
			return $this->_heading;
		}

		/**
		 * Accessor for `$_messageObject`
		 *
		 * @return XMLElement
		 */
		public function getMessageObject(){
			return $this->_messageObject;
		}

		/**
		 * Accessor for `$_additional`
		 *
		 * @return StdClass
		 */
		public function getAdditional(){
			return $this->_additional;
		}

		/**
		 * Returns the path to the current template by looking at the
		 * `TEMPLATES` directory for the convention `tpl.*.php`. If the
		 * template is not found, false is returned
		 *
		 * @return mixed
		 *  String, which is the path to the template if the template is found,
		 *  false otherwise
		 */
		public function getTemplate(){
			$template = sprintf('%s/tpl.%s.php', TEMPLATE, $this->_template);
			return (file_exists($template) ? $template : false);
		}
	}

	/**
	 * The DatabaseExceptionHandler provides a render function to provide
	 * customised output for Database exceptions. It displays the Exception
	 * message as provided by the Database.
	 */
	Class DatabaseExceptionHandler extends GenericExceptionHandler {

		/**
		 * The render function will take a DatabaseException and output a
		 * HTML page.
		 *
		 * @param DatabaseException $e
		 *  The Exception object
		 * @return string
		 *  An HTML string
		 */
		public static function render($e){

			$trace = NULL;
			$odd = true;

			foreach($e->getTrace() as $t){
				$trace .= sprintf(
					'<li%s><code>[%s:%d] <strong>%s%s%s();</strong></code></li>',
					($odd == true ? ' class="odd"' : NULL),
					$t['file'],
					$t['line'],
					(isset($t['class']) ? $t['class'] : NULL),
					(isset($t['type']) ? $t['type'] : NULL),
					$t['function']
				);
				$odd = !$odd;
			}

			$queries = NULL;
			$odd = true;

			if(is_object(Symphony::Database())){
				$debug = Symphony::Database()->debug();

				if(count($debug['query']) > 0){
					foreach($debug['query'] as $query){
						$queries .= sprintf(
							'<li%s><code>%s;</code> <small>[%01.4f]</small></li>',
							($odd == true ? ' class="odd"' : NULL),
							htmlspecialchars($query['query']),
							(isset($query['time']) ? $query['time'] : NULL)
						);
						$odd = !$odd;
					}
				}
			}

			return sprintf('<html>
<head>
	<title>Symphony Fatal Error</title>
	<style type="text/css" media="all">
		*{
			margin: 0; padding: 0;
		}

		body{
			margin: 20px auto;
			width: 95%%;
			min-width: 950px;
			font-family: Helvetica, "MS Trebuchet", Arial, sans-serif;
			background-color: #ccc;
			font-size: 12px;
		}

		.bubble{
			background-color: white;
			padding: 22px;

			-webkit-border-radius: 20px;
			-moz-border-radius: 20px;
			border-radius: 20px;

			border: 2px solid #bbb;
		}

		h1{
			font-size: 34px;
			text-shadow: 2px 2px 2px #999;
			margin-bottom: 10px;
		}

		h2, h3{
			text-shadow: 2px 2px 2px #ccc;
		}

		code{
			font-size: 11px;
			font-family: Monaco, "Courier New", Courier;
		}

		ul{
			list-style: none;
			color: #111;
			margin: 20px;
			border-left: 5px solid #bbb;
		}

		li{
			background-color: #dedede;
			padding: 1px 5px;

			border-left: 1px solid #ddd;
		}

		li.odd{
			background-color: #efefef;
		}

		li#error{
			background-color: #E8CACA;
			color: #B9191A;
		}

		li small{
			font-size: 10px;
			color: #666;
		}

	</style>
</head>
<body>
	<h1>Symphony Fatal Database Error</h1>
	<div class="bubble">
		<h2>%s</h2>
		<p>An error occurred while attempting to execute the following query</p>
		<ul>
			<li>%s</li>
		</ul>

		<h3>Backtrace:</h3>
		<ul>%s</ul>

		<h3>Database Query Log:</h3>
		<ul>%s</ul>

	</div>
</body>
<html>',

				$e->getDatabaseErrorMessage(),
				$e->getQuery(),
				$trace,
				$queries
			);

		}
	}<|MERGE_RESOLUTION|>--- conflicted
+++ resolved
@@ -91,8 +91,8 @@
 		 * The Symphony constructor initialises the class variables of Symphony.
 		 * It will set the DateTime settings, define new date constants and initialise
 		 * the correct Language for the currently logged in Author. If magic quotes
-		 * are enabled, Symphony will sanitize the `$_SERVER`, `$_COOKIE`, 
-		 * `$_GET` and `$_POST` arrays. The constructor loads in 
+		 * are enabled, Symphony will sanitize the `$_SERVER`, `$_COOKIE`,
+		 * `$_GET` and `$_POST` arrays. The constructor loads in
 		 * the initial Configuration values from the `CONFIG` file
 		 */
 		protected function __construct(){
@@ -106,7 +106,7 @@
 				General::cleanArray($_GET);
 				General::cleanArray($_POST);
 			}
-			
+
 			// Includes the existing CONFIG file and initialises the Configuration
 			// by setting the values with the setArray function.
 			include(CONFIG);
@@ -395,18 +395,15 @@
 		 * @see core.Cookie#expire()
 		 */
 		public function isLoggedIn(){
-<<<<<<< HEAD
+
 			// Ensures that we're in the real world.. Also reduces three queries from database
 			// We must return true otherwise exceptions are not shown
 			if (is_null(self::$_instance)) return true;
-			
-			if ($this->Author) return true;
-=======
+
 			if ($this->Author){
 				return true;
 			}
 			else{
->>>>>>> efacfffd
 
 				$username = self::$Database->cleanValue($this->Cookie->get('username'));
 				$password = self::$Database->cleanValue($this->Cookie->get('pass'));
@@ -420,7 +417,7 @@
 						self::$Database->update(array('last_seen' => DateTimeObj::get('Y-m-d H:i:s')), 'tbl_authors', " `id` = '$id'");
 						$this->Author = AuthorManager::fetchByID($id);
 						Lang::set($this->Author->get('language'));
-						
+
 						return true;
 					}
 				}
