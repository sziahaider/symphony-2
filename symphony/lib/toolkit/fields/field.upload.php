<?php
	
	Class fieldUpload extends Field {
		public function __construct(&$parent){
			parent::__construct($parent);
			
			$this->_name = __('File Upload');
			$this->_required = true;
			
			$this->set('required', 'yes');
		}
		
		public function canFilter() {
			return true;
		}
		
		public function canImport(){
			return true;
		}
		
		public function buildSortingSQL(&$joins, &$where, &$sort, $order='ASC'){
		    $joins .= "LEFT OUTER JOIN `tbl_entries_data_".$this->get('id')."` AS `ed` ON (`e`.`id` = `ed`.`entry_id`) ";
		    $sort = 'ORDER BY ' . (in_array(strtolower($order), array('random', 'rand')) ? 'RAND()' : "`ed`.`file` $order");
		}
		
		public function buildDSRetrivalSQL($data, &$joins, &$where, $andOperation = false) {
			$field_id = $this->get('id');
			
			if (preg_match('/^mimetype:/', $data[0])) {
				$data[0] = str_replace('mimetype:', '', $data[0]);
				$column = 'mimetype';
				
			} else if (preg_match('/^size:/', $data[0])) {
				$data[0] = str_replace('size:', '', $data[0]);
				$column = 'size';
				
			} else {
				$column = 'file';
			}
			
			if (self::isFilterRegex($data[0])) {
				$this->_key++;
				$pattern = str_replace('regexp:', '', $this->cleanValue($data[0]));
				$joins .= "
					LEFT JOIN
						`tbl_entries_data_{$field_id}` AS t{$field_id}_{$this->_key}
						ON (e.id = t{$field_id}_{$this->_key}.entry_id)
				";
				$where .= "
					AND t{$field_id}_{$this->_key}.{$column} REGEXP '{$pattern}'
				";
				
			} elseif ($andOperation) {
				foreach ($data as $value) {
					$this->_key++;
					$value = $this->cleanValue($value);
					$joins .= "
						LEFT JOIN
							`tbl_entries_data_{$field_id}` AS t{$field_id}_{$this->_key}
							ON (e.id = t{$field_id}_{$this->_key}.entry_id)
					";
					$where .= "
						AND t{$field_id}_{$this->_key}.{$column} = '{$value}'
					";
				}
				
			} else {
				if (!is_array($data)) $data = array($data);
				
				foreach ($data as &$value) {
					$value = $this->cleanValue($value);
				}
				
				$this->_key++;
				$data = implode("', '", $data);
				$joins .= "
					LEFT JOIN
						`tbl_entries_data_{$field_id}` AS t{$field_id}_{$this->_key}
						ON (e.id = t{$field_id}_{$this->_key}.entry_id)
				";
				$where .= "
					AND t{$field_id}_{$this->_key}.{$column} IN ('{$data}')
				";
			}
			
			return true;
		}
		
		public function displayPublishPanel(&$wrapper, $data=NULL, $flagWithError=NULL, $fieldnamePrefix=NULL, $fieldnamePostfix=NULL){

			if(!is_dir(DOCROOT . $this->get('destination') . '/')){
				$flagWithError = __('The destination directory, <code>%s</code>, does not exist.', array($this->get('destination')));
			}
			
			elseif(!$flagWithError && !is_writable(DOCROOT . $this->get('destination') . '/')){
				$flagWithError = __('Destination folder, <code>%s</code>, is not writable. Please check permissions.', array($this->get('destination')));
			}
			
			$label = Widget::Label($this->get('label'));
			$class = 'file';
			$label->setAttribute('class', $class);
			if($this->get('required') != 'yes') $label->appendChild(new XMLElement('i', __('Optional')));
			
			$span = new XMLElement('span');
			if($data['file']) $span->appendChild(Widget::Anchor('/workspace' . $data['file'], URL . '/workspace' . $data['file']));
			
			$span->appendChild(Widget::Input('fields'.$fieldnamePrefix.'['.$this->get('element_name').']'.$fieldnamePostfix, $data['file'], ($data['file'] ? 'hidden' : 'file')));
			
			$label->appendChild($span);
			
			if($flagWithError != NULL) $wrapper->appendChild(Widget::wrapFormElementWithError($label, $flagWithError));
			else $wrapper->appendChild($label);

		}
		
		function isSortable(){
			return true;
		}
		
		public function entryDataCleanup($entry_id, $data){
			$file_location = WORKSPACE . '/' . ltrim($data['file'], '/');
			
			if(is_file($file_location)){
				General::deleteFile($file_location);
			}
			
			parent::entryDataCleanup($entry_id);
			
			return true;
		}		

		public function checkFields(&$errors, $checkForDuplicates=true){

			if(!is_dir(DOCROOT . $this->get('destination') . '/')){
				$errors['destination'] = __('Directory <code>%s</code> does not exist.', array($this->get('destination')));
			}

			elseif(!is_writable(DOCROOT . $this->get('destination') . '/')){
				$errors['destination'] = __('Destination folder, <code>%s</code>, is not writable. Please check permissions.', array($this->get('destination')));
			}
			
			parent::checkFields($errors, $checkForDuplicates);
		}
		
		function commit(){
			
			if(!parent::commit()) return false;
			
			$id = $this->get('id');

			if($id === false) return false;
			
			$fields = array();
			
			$fields['field_id'] = $id;
			$fields['destination'] = $this->get('destination');
			$fields['validator'] = ($fields['validator'] == 'custom' ? NULL : $this->get('validator'));
			
			Symphony::Database()->query("DELETE FROM `tbl_fields_".$this->handle()."` WHERE `field_id` = '$id' LIMIT 1");		
			return Symphony::Database()->insert($fields, 'tbl_fields_' . $this->handle());
					
		}		
		
		public function prepareTableValue($data, XMLElement $link=NULL){
			if(!$file = $data['file']) return NULL;
					
			if($link){
				$link->setValue(basename($file));
				return $link->generate();
			}
			
			else{
				$link = Widget::Anchor(basename($file), URL . '/workspace' . $file);
				return $link->generate();
			}
			
		}

<<<<<<< HEAD
		function appendFormattedElement(&$wrapper, $data){
			if (!is_array($data) or empty($data)) return;

=======
		public function appendFormattedElement(&$wrapper, $data){
			
			// It is possible an array of NULL data will be passed in. Check for this.
			if(!is_array($data) || !isset($data['file']) || is_null($data['file'])){
				return;
			}
			
>>>>>>> 0e0caa89
			$item = new XMLElement($this->get('element_name'));
			$file = WORKSPACE . $data['file'];
			$item->setAttributeArray(array(
				'size' => (file_exists($file) && is_readable($file) ? General::formatFilesize(filesize($file)) : 'unknown'),
			 	'path' => str_replace(WORKSPACE, NULL, dirname(WORKSPACE . $data['file'])),
				'type' => $data['mimetype'],
			));
			
			$item->appendChild(new XMLElement('filename', General::sanitize(basename($data['file']))));
						
			$m = unserialize($data['meta']);
			
			if(is_array($m) && !empty($m)){
				$item->appendChild(new XMLElement('meta', NULL, $m));
			}
					
			$wrapper->appendChild($item);
		}
		
		public function displaySettingsPanel(&$wrapper, $errors = null) {
			parent::displaySettingsPanel($wrapper, $errors);

			## Destination Folder
			$ignore = array(
				'/workspace/events',
				'/workspace/data-sources',
				'/workspace/text-formatters',
				'/workspace/pages',
				'/workspace/utilities'
			);
			$directories = General::listDirStructure(WORKSPACE, true, 'asc', DOCROOT, $ignore);	   	
	
			$label = Widget::Label(__('Destination Directory'));

			$options = array();
			$options[] = array('/workspace', false, '/workspace');
			if(!empty($directories) && is_array($directories)){
				foreach($directories as $d) {
					$d = '/' . trim($d, '/');
					if(!in_array($d, $ignore)) $options[] = array($d, ($this->get('destination') == $d), $d);
				}	
			}

			$label->appendChild(Widget::Select('fields['.$this->get('sortorder').'][destination]', $options));
				
			if(isset($errors['destination'])) $wrapper->appendChild(Widget::wrapFormElementWithError($label, $errors['destination']));
			else $wrapper->appendChild($label);
			
			$this->buildValidationSelect($wrapper, $this->get('validator'), 'fields['.$this->get('sortorder').'][validator]', 'upload');
			
			$this->appendRequiredCheckbox($wrapper);
			$this->appendShowColumnCheckbox($wrapper);
			
		}
		
		function checkPostFieldData($data, &$message, $entry_id=NULL){

			/*
				UPLOAD_ERR_OK
				Value: 0; There is no error, the file uploaded with success.

				UPLOAD_ERR_INI_SIZE
				Value: 1; The uploaded file exceeds the upload_max_filesize directive in php.ini.

				UPLOAD_ERR_FORM_SIZE
				Value: 2; The uploaded file exceeds the MAX_FILE_SIZE directive that was specified in the HTML form.

				UPLOAD_ERR_PARTIAL
				Value: 3; The uploaded file was only partially uploaded.

				UPLOAD_ERR_NO_FILE
				Value: 4; No file was uploaded.

				UPLOAD_ERR_NO_TMP_DIR
				Value: 6; Missing a temporary folder. Introduced in PHP 4.3.10 and PHP 5.0.3.

				UPLOAD_ERR_CANT_WRITE
				Value: 7; Failed to write file to disk. Introduced in PHP 5.1.0.

				UPLOAD_ERR_EXTENSION
				Value: 8; File upload stopped by extension. Introduced in PHP 5.2.0.
			*/

		//	Array
		//	(
		//	    [name] => filename.pdf
		//	    [type] => application/pdf
		//	    [tmp_name] => /tmp/php/phpYtdlCl
		//	    [error] => 0
		//	    [size] => 16214
		//	)

			$message = NULL;
			
			if(empty($data) || $data['error'] == UPLOAD_ERR_NO_FILE) {
				
				if($this->get('required') == 'yes'){
					$message = __("'%s' is a required field.", array($this->get('label')));
					return self::__MISSING_FIELDS__;		
				}
				
				return self::__OK__;
			}
				
			## Its not an array, so just retain the current data and return
			if(!is_array($data)){
				
				$file = WORKSPACE . $data;
				
				if(!file_exists($file) || !is_readable($file)){
					$message = __('The file uploaded is no longer available. Please check that it exists, and is readable.');
					return self::__INVALID_FIELDS__;
				}
				
				return self::__OK__;
			}


			if(!is_dir(DOCROOT . $this->get('destination') . '/')){
				$message = __('The destination directory, <code>%s</code>, does not exist.', array($this->get('destination')));
				return self::__ERROR__;
			}

			elseif(!is_writable(DOCROOT . $this->get('destination') . '/')){
				$message = __('Destination folder, <code>%s</code>, is not writable. Please check permissions.', array($this->get('destination')));
				return self::__ERROR__;
			}

			if($data['error'] != UPLOAD_ERR_NO_FILE && $data['error'] != UPLOAD_ERR_OK){
				
				switch($data['error']){

					case UPLOAD_ERR_INI_SIZE:
						$message = __('File chosen in "%1$s" exceeds the maximum allowed upload size of %2$s specified by your host.', array($this->get('label'), (is_numeric(ini_get('upload_max_filesize')) ? General::formatFilesize(ini_get('upload_max_filesize')) : ini_get('upload_max_filesize'))));
						break;
						
					case UPLOAD_ERR_FORM_SIZE:
						$message = __('File chosen in "%1$s" exceeds the maximum allowed upload size of %2$s, specified by Symphony.', array($this->get('label'), General::formatFilesize(Symphony::Configuration()->get('max_upload_size', 'admin'))));
						break;

					case UPLOAD_ERR_PARTIAL:
						$message = __("File chosen in '%s' was only partially uploaded due to an error.", array($this->get('label')));
						break;

					case UPLOAD_ERR_NO_TMP_DIR:
						$message = __("File chosen in '%s' was only partially uploaded due to an error.", array($this->get('label')));
						break;

					case UPLOAD_ERR_CANT_WRITE:
						$message = __("Uploading '%s' failed. Could not write temporary file to disk.", array($this->get('label')));
						break;

					case UPLOAD_ERR_EXTENSION:
						$message = __("Uploading '%s' failed. File upload stopped by extension.", array($this->get('label')));
						break;

				}
				
				return self::__ERROR_CUSTOM__;
				
			}

			## Sanitize the filename
			$data['name'] = Lang::createFilename($data['name']);
			
			if($this->get('validator') != NULL){
				$rule = $this->get('validator');
				
				if(!General::validateString($data['name'], $rule)){
					$message = __("File chosen in '%s' does not match allowable file types for that field.", array($this->get('label')));
					return self::__INVALID_FIELDS__;
				}
				
			}
			
			$abs_path = DOCROOT . '/' . trim($this->get('destination'), '/');
			$new_file = $abs_path . '/' . $data['name'];
			$existing_file = NULL;
			
			if($entry_id){
				$row = $this->Database->fetchRow(0, "SELECT * FROM `tbl_entries_data_".$this->get('id')."` WHERE `entry_id` = '$entry_id' LIMIT 1");
				$existing_file = $abs_path . '/' . basename($row['file'], '/');
			}
			
			if((strtolower($existing_file) != strtolower($new_file)) && file_exists($new_file)){
				$message = __('A file with the name %1$s already exists in %2$s. Please rename the file first, or choose another.', array($data['name'], $this->get('destination')));
				return self::__INVALID_FIELDS__;				
			}

			return self::__OK__;		
						
		}
		
		public function processRawFieldData($data, &$status, $simulate=false, $entry_id=NULL){

			$status = self::__OK__;
			
			//fixes bug where files are deleted, but their database entries are not.
			if($data === NULL){
				return array(
					'file' => NULL,
					'mimetype' => NULL,
					'size' => NULL,
					'meta' => NULL
				);
			}
			
			## Its not an array, so just retain the current data and return
			if(!is_array($data)){
	
				$status = self::__OK__;
				
				$file = WORKSPACE . $data;
				
				$result = array(
					'file' => $data,
					'mimetype' => NULL,
					'size' => NULL,
					'meta' => NULL
				);
				
				// Grab the existing entry data to preserve the MIME type and size information
				if(isset($entry_id) && !is_null($entry_id)){
					$row = Symphony::Database()->fetchRow(0, sprintf(
						"SELECT `file`, `mimetype`, `size`, `meta` FROM `tbl_entries_data_%d` WHERE `entry_id` = %d", 
						$this->get('id'), 
						$entry_id
					));
					if(!empty($row)){
						$result = $row;
					}
				}
				
				if(!file_exists($file) || !is_readable($file)){
					$status = self::__INVALID_FIELDS__;
					return $result;
				}

				return $result;
	
			}

			if($simulate) return;
			
			## Upload the new file
			$abs_path = DOCROOT . '/' . trim($this->get('destination'), '/');
			$rel_path = str_replace('/workspace', '', $this->get('destination'));
			$existing_file = NULL;
			
			if(!is_null($entry_id)){
				$row = Symphony::Database()->fetchRow(0, sprintf(
					"SELECT * FROM `tbl_entries_data_%s` WHERE `entry_id` = %d LIMIT 1", 
					$this->get('id'), 
					$entry_id
				));
				
				$existing_file = rtrim($rel_path, '/') . '/' . trim(basename($row['file']), '/');
				
				// File was removed
				if($data['error'] == UPLOAD_ERR_NO_FILE && !is_null($existing_file) && is_file(WORKSPACE . $existing_file)){
					General::deleteFile(WORKSPACE . $existing_file);
				}
			}
				
			if($data['error'] == UPLOAD_ERR_NO_FILE || $data['error'] != UPLOAD_ERR_OK){
				return;
			}
			
			## Sanitize the filename
			$data['name'] = Lang::createFilename($data['name']);
			
			
			if(!General::uploadFile($abs_path, $data['name'], $data['tmp_name'], Symphony::Configuration()->get('write_mode', 'file'))){
				
				$message = __('There was an error while trying to upload the file <code>%1$s</code> to the target directory <code>%2$s</code>.', array($data['name'], 'workspace/'.ltrim($rel_path, '/')));
				$status = self::__ERROR_CUSTOM__;
				return;
			}

			$status = self::__OK__;
			
			$file = rtrim($rel_path, '/') . '/' . trim($data['name'], '/');
			
			// File has been replaced
			if(!is_null($existing_file) && (strtolower($existing_file) != strtolower($file)) && is_file(WORKSPACE . $existing_file)){
				General::deleteFile(WORKSPACE . $existing_file);
			}

			## If browser doesn't send MIME type (e.g. .flv in Safari)
			if (strlen(trim($data['type'])) == 0){
				$data['type'] = 'unknown';
			}

			return array(
				'file' => $file,
				'size' => $data['size'],
				'mimetype' => $data['type'],
				'meta' => serialize(self::getMetaInfo(WORKSPACE . $file, $data['type']))
			);
			
		}
		
		public static function getMetaInfo($file, $type){

			$imageMimeTypes = array(
				'image/gif',
				'image/jpg',
				'image/jpeg',
				'image/pjpeg',
				'image/png',
			);

			$meta = array();

			if(!file_exists($file) || !is_readable($file)) return $meta; 

			$meta['creation'] = DateTimeObj::get('c', filemtime($file));
			
			if(General::in_iarray($type, $imageMimeTypes) && $array = @getimagesize($file)){
				$meta['width']    = $array[0];
				$meta['height']   = $array[1];
			}
			
			return $meta;
			
		}
		

		function createTable(){
			
			return Symphony::Database()->query(
			
				"CREATE TABLE IF NOT EXISTS `tbl_entries_data_" . $this->get('id') . "` (
				  `id` int(11) unsigned NOT NULL auto_increment,
				  `entry_id` int(11) unsigned NOT NULL,
				  `file` varchar(255) default NULL,
				  `size` int(11) unsigned NULL,
				  `mimetype` varchar(50) default NULL,
				  `meta` varchar(255) default NULL,
				  PRIMARY KEY  (`id`),
				  KEY `entry_id` (`entry_id`),
				  KEY `file` (`file`),
				  KEY `mimetype` (`mimetype`)
				) TYPE=MyISAM ;	"
			
			);
		}		

		public function getExampleFormMarkup(){
			$label = Widget::Label($this->get('label'));
			$label->appendChild(Widget::Input('fields['.$this->get('element_name').']', NULL, 'file'));
			
			return $label;
		}

	}
<|MERGE_RESOLUTION|>--- conflicted
+++ resolved
@@ -176,19 +176,12 @@
 			
 		}
 
-<<<<<<< HEAD
-		function appendFormattedElement(&$wrapper, $data){
-			if (!is_array($data) or empty($data)) return;
-
-=======
 		public function appendFormattedElement(&$wrapper, $data){
-			
 			// It is possible an array of NULL data will be passed in. Check for this.
 			if(!is_array($data) || !isset($data['file']) || is_null($data['file'])){
 				return;
 			}
-			
->>>>>>> 0e0caa89
+
 			$item = new XMLElement($this->get('element_name'));
 			$file = WORKSPACE . $data['file'];
 			$item->setAttributeArray(array(
