<?php

	if(!function_exists('buildFilterElement')){
		function buildFilterElement($name, $status, $message=NULL, array $attr=NULL){
			$ret = new XMLElement('filter', (!$message || is_object($message) ? NULL : $message), array('name' => $name, 'status' => $status));
			if(is_object($message)) $ret->appendChild($message);

			if(is_array($attr)) $ret->setAttributeArray($attr);

			return $ret;
		}
	}

	if(!function_exists('__reduceType')) {
		function __reduceType($a, $b) {
			return (empty($b)) ? 'missing' : 'invalid';
		}
	}

	if (!function_exists('__doit')) {
		function __doit($source, $fields, &$result, &$event, $filters = array(), $position=NULL, $entry_id=NULL){

			$post_values = new XMLElement('post-values');
			$filter_results = array();
			if(!is_array($filters)) $filters = array();

			## Create the post data cookie element
			if (is_array($fields) && !empty($fields)) {
				General::array_to_xml($post_values, $fields, true);
			}

			/**
			 * Prior to saving entry from the front-end. This delegate will
			 * force the Event to terminate if it populates the `$filter_results`
			 * array. All parameters are passed by reference.
			 *
			 * @delegate EventPreSaveFilter
			 * @param string $context
			 * '/frontend/'
			 * @param array $fields
			 * @param string $event
			 * @param array $messages
			 *  An associative array of array's which contain 4 values,
			 *  the name of the filter (string), the status (boolean),
			 *  the message (string) an optionally an associative array
			 *  of additional attributes to add to the filter element.
			 * @param XMLElement $post_values
			 */
			Symphony::ExtensionManager()->notifyMembers(
				'EventPreSaveFilter',
				'/frontend/',
				array(
					'fields' => &$fields,
					'event' => &$event,
					'messages' => &$filter_results,
					'post_values' => &$post_values
				)
			);

			if (is_array($filter_results) && !empty($filter_results)) {
				$can_proceed = true;

				foreach ($filter_results as $fr) {
					list($name, $status, $message, $attributes) = $fr;

					$result->appendChild(buildFilterElement($name, ($status ? 'passed' : 'failed'), $message, $attributes));

					if($status === false) $can_proceed = false;
				}

				if ($can_proceed !== true) {
					$result->appendChild($post_values);
					$result->setAttribute('result', 'error');
					$result->appendChild(new XMLElement('message', __('Entry encountered errors when saving.')));
					return false;
				}
			}

			include_once(TOOLKIT . '/class.sectionmanager.php');
			include_once(TOOLKIT . '/class.entrymanager.php');

			$sectionManager = new SectionManager(Symphony::Engine());

			if(!$section = $sectionManager->fetch($source)){
				$result->setAttribute('result', 'error');
				$result->appendChild(new XMLElement('message', __('Section is invalid')));
				return false;
			}

			$entryManager = new EntryManager(Symphony::Engine());

			if(isset($entry_id) && $entry_id != NULL){
				$entry =& $entryManager->fetch($entry_id);
				$entry = $entry[0];

				if(!is_object($entry)){
					$result->setAttribute('result', 'error');
					$result->appendChild(new XMLElement('message', __('Invalid Entry ID specified. Could not create Entry object.')));
					return false;
				}
			}

			else{
				$entry =& $entryManager->create();
				$entry->set('section_id', $source);
			}

			if(__ENTRY_FIELD_ERROR__ == $entry->checkPostData($fields, $errors, ($entry->get('id') ? true : false))):
				$result->setAttribute('result', 'error');
				$result->appendChild(new XMLElement('message', __('Entry encountered errors when saving.')));

				foreach($errors as $field_id => $message){
					$field = $entryManager->fieldManager->fetch($field_id);

					if(is_array($fields[$field->get('element_name')])) {
						$type = array_reduce($fields[$field->get('element_name')], '__reduceType');
					}
					else {
						$type = ($fields[$field->get('element_name')] == '') ? 'missing' : 'invalid';
					}

					$result->appendChild(new XMLElement($field->get('element_name'), NULL, array(
						'label' => General::sanitize($field->get('label')),
						'type' => $type,
						'message' => General::sanitize($message)
					)));
				}

				if(isset($post_values) && is_object($post_values)) $result->appendChild($post_values);

				return false;

			elseif(__ENTRY_OK__ != $entry->setDataFromPost($fields, $errors, false, ($entry->get('id') ? true : false))):
				$result->setAttribute('result', 'error');
				$result->appendChild(new XMLElement('message', __('Entry encountered errors when saving.')));

				if(isset($errors['field_id'])){
					$errors = array($errors);
				}

				foreach($errors as $err){
					$field = $entryManager->fieldManager->fetch($err['field_id']);
					$result->appendChild(new XMLElement($field->get('element_name'), NULL, array('type' => 'invalid')));
				}

				if(isset($post_values) && is_object($post_values)) $result->appendChild($post_values);

				return false;

			else:

				if(!$entry->commit()){
					$result->setAttribute('result', 'error');
					$result->appendChild(new XMLElement('message', __('Unknown errors where encountered when saving.')));
					if(isset($post_values) && is_object($post_values)) $result->appendChild($post_values);
					return false;
				}

				$result->setAttribute('id', $entry->get('id'));

			endif;

			## PASSIVE FILTERS ONLY AT THIS STAGE. ENTRY HAS ALREADY BEEN CREATED.

			if(in_array('send-email', $filters) && !in_array('expect-multiple', $filters)){

				if(!function_exists('__sendEmailFindFormValue')){
					function __sendEmailFindFormValue($needle, $haystack, $discard_field_name=true, $default=NULL, $collapse=true){

						if(preg_match('/^(fields\[[^\]]+\],?)+$/i', $needle)){
							$parts = preg_split('/\,/i', $needle, -1, PREG_SPLIT_NO_EMPTY);
							$parts = array_map('trim', $parts);

							$stack = array();
							foreach($parts as $p){
								$field = str_replace(array('fields[', ']'), '', $p);
								($discard_field_name ? $stack[] = $haystack[$field] : $stack[$field] = $haystack[$field]);
							}

							if(is_array($stack) && !empty($stack)) return ($collapse ? implode(' ', $stack) : $stack);
							else $needle = NULL;
						}

						$needle = trim($needle);
						if(empty($needle)) return $default;

						return $needle;

					}
				}

				$fields = $_POST['send-email'];
				$db = Symphony::Database();

				$fields['recipient']		= __sendEmailFindFormValue($fields['recipient'], $_POST['fields'], true);
				$fields['recipient']		= preg_split('/\,/i', $fields['recipient'], -1, PREG_SPLIT_NO_EMPTY);
				$fields['recipient']		= array_map('trim', $fields['recipient']);
<<<<<<< HEAD
				$fields['recipient']		= array_map(array($db, 'cleanValue'), $fields['recipient']);
				$fields['recipient']		= Symphony::Database()->fetch("SELECT `email`, `first_name` FROM `tbl_authors` WHERE `username` IN ('" . implode("','", $fields['recipient']) . "')");
=======
>>>>>>> e194a065

				$fields['subject']			= __sendEmailFindFormValue($fields['subject'], $_POST['fields'], true, __('[Symphony] A new entry was created on %s', array(Symphony::Configuration()->get('sitename', 'general'))));
				$fields['body']				= __sendEmailFindFormValue($fields['body'], $_POST['fields'], false, NULL, false);
				$fields['sender-email']		= __sendEmailFindFormValue($fields['sender-email'], $_POST['fields'], true, NULL);
				$fields['sender-name']		= __sendEmailFindFormValue($fields['sender-name'], $_POST['fields'], true, NULL);

				$fields['reply-to-name']	= __sendEmailFindFormValue($fields['reply-to-name'], $_POST['fields'], true, NULL);
				$fields['reply-to-email']	= __sendEmailFindFormValue($fields['reply-to-email'], $_POST['fields'], true, NULL);

				$edit_link = SYMPHONY_URL.'/publish/'.$section->get('handle').'/edit/'.$entry->get('id').'/';

				$body = __('Dear <!-- RECIPIENT NAME -->,') . General::CRLF . __('This is a courtesy email to notify you that an entry was created on the %1$s section. You can edit the entry by going to: %2$s', array($section->get('name'), $edit_link)). General::CRLF . General::CRLF;

				if(is_array($fields['body'])){
					foreach($fields['body'] as $field_handle => $value){
						$body .= "// $field_handle" . General::CRLF . $value . General::CRLF . General::CRLF;
					}
				}

				else $body .= $fields['body'];

				// Loop over all the recipients and attempt to send them an email
				// Errors will be appended to the Event XML
				$errors = array();
				$authorManager = new AuthorManager(Frontend::instance());
				foreach($fields['recipient'] as $recipient){
					$author = $authorManager->fetchByUsername($recipient);

					if(is_null($author)) {
						$errors['recipient'][$recipient] = __('Recipient not found');
						continue;
					}

					$email = Email::create();

					// Huib: Exceptions are also thrown in the settings functions, not only in the send function.
					// Those Exceptions should be caught too.
					try{
						$email->recipients = array(
							$author->get('first_name') => $author->get('email')
						);

						if($fields['sender-name'] != null){
							$email->sender_name = $fields['sender-name'];
						}
						if($fields['sender-email'] != null){
							$email->sender_email_address = $fields['sender-email'];
						}
						if($fields['reply-to-name'] != null){
							$email->reply_to_name = $fields['reply-to-name'];
						}
						if($fields['reply-to-email'] != null){
							$email->reply_to_email_address = $fields['reply-to-email'];
						}

						$email->text_plain = str_replace('<!-- RECIPIENT NAME -->', $author->get('first_name'), $body);
						$email->subject = $fields['subject'];

						$email->send();
					}

					catch(EmailValidationException $e){
						$errors['address'][$author->get('email')] = $e->getMessage();
					}

					catch(EmailGatewayException $e){
						// The current error array does not permit custom tags.
						// Therefore, it is impossible to set a "proper" error message.
						// Will return the failed email address instead.
						$errors['gateway'][$author->get('email')] = $e->getMessage();
					}

					catch(EmailException $e){
						// Because we don't want symphony to break because it can not send emails,
						// all exceptions are logged silently.
						// Any custom event can change this behaviour.
						$errors['email'][$author->get('email')] = $e->getMessage();
						$emailError = true;
					}
				}

				// If there were errors, output them to the event
				if(!empty($errors)){
					$xml = buildFilterElement('send-email', 'failed');
					foreach($errors as $type => $messages) {
						$xType = new XMLElement('error');
						$xType->setAttribute('error-type', $type);

						foreach($messages as $recipient => $message) {
							$xType->appendChild(
								new XMLElement('message', $message, array(
									'recipient' => $recipient
								))
							);
						}

						$xml->appendChild($xType);
					}

					$result->appendChild($xml);
				}

				else $result->appendChild(buildFilterElement('send-email', 'passed'));
			}

			$filter_results = array();

			/**
			 * After saving entry from the front-end. This delegate will not force
			 * the Events to terminate if it populates the `$filter_results` array.
			 * Provided with references to this object, the `$_POST` data and also
			 * the error array
			 *
			 * @delegate EventPostSaveFilter
			 * @param string $context
			 * '/frontend/'
			 * @param integer $entry_id
			 * @param array $fields
			 * @param Entry $entry
			 * @param string $event
			 * @param array $messages
			 *  An associative array of array's which contain 4 values,
			 *  the name of the filter (string), the status (boolean),
			 *  the message (string) an optionally an associative array
			 *  of additional attributes to add to the filter element.
			 */
			Symphony::ExtensionManager()->notifyMembers('EventPostSaveFilter', '/frontend/', array(
				'entry_id' => $entry->get('id'),
				'fields' => $fields,
				'entry' => $entry,
				'event' => &$event,
				'messages' => &$filter_results
			));

			if(is_array($filter_results) && !empty($filter_results)){
				foreach($filter_results as $fr){
					list($name, $status, $message, $attributes) = $fr;

					$result->appendChild(buildFilterElement($name, ($status ? 'passed' : 'failed'), $message, $attributes));
				}
			}

			$filter_errors = array();
			/**
			 * This delegate that lets extensions know the final status of the
			 * current Event. It is triggered when everything has processed correctly.
			 * The `$messages` array contains the results of the previous filters that
			 * have executed, and the `$errors` array contains any errors that have
			 * occurred as a result of this delegate. These errors cannot stop the
			 * processing of the Event, as that has already been done.
			 *
			 *
			 * @delegate EventFinalSaveFilter
			 * @param string $context
			 * '/frontend/'
			 * @param array $fields
			 * @param string $event
			 * @param array $messages
			 *  An associative array of array's which contain 4 values,
			 *  the name of the filter (string), the status (boolean),
			 *  the message (string) an optionally an associative array
			 *  of additional attributes to add to the filter element.
			 * @param array $errors
			 *  An associative array of array's which contain 4 values,
			 *  the name of the filter (string), the status (boolean),
			 *  the message (string) an optionally an associative array
			 *  of additional attributes to add to the filter element.
			 * @param Entry $entry
			 */
			Symphony::ExtensionManager()->notifyMembers(
				'EventFinalSaveFilter', '/frontend/', array(
					'fields'	=> $fields,
					'event'		=> $event,
					'messages'	=> $filter_results,
					'errors'	=> &$filter_errors,
					'entry'		=> $entry
				)
			);

			if(is_array($filter_errors) && !empty($filter_errors)){
				foreach($filter_errors as $fr){
					list($name, $status, $message, $attributes) = $fr;

					$result->appendChild(buildFilterElement($name, ($status ? 'passed' : 'failed'), $message, $attributes));
				}
			}

			$result->setAttributeArray(array('result' => 'success', 'type' => (isset($entry_id) ? 'edited' : 'created')));
			$result->appendChild(new XMLElement('message', (isset($entry_id) ? __('Entry edited successfully.') : __('Entry created successfully.'))));
			if(isset($post_values) && is_object($post_values)) $result->appendChild($post_values);

			return true;
		}
	}

	if(!isset($this->eParamFILTERS) || !is_array($this->eParamFILTERS)){
		$this->eParamFILTERS = array();
	}

	$result = new XMLElement(self::ROOTELEMENT);

	if(in_array('admin-only', $this->eParamFILTERS) && !Symphony::Engine()->isLoggedIn()){
		$result->setAttribute('result', 'error');
		$result->appendChild(new XMLElement('message', __('Entry encountered errors when saving.')));
		$result->appendChild(buildFilterElement('admin-only', 'failed'));
		return $result;
	}

	$entry_id = $position = $fields = NULL;
	$post = General::getPostData();
	$success = true;

	if (in_array('expect-multiple', $this->eParamFILTERS)) {
		if (is_array($post['fields']) && isset($post['fields'][0])) {
			foreach ($post['fields'] as $position => $fields) {
				if (isset($post['id'][$position]) && is_numeric($post['id'][$position])) {
					$entry_id = $post['id'][$position];
				}

				$entry = new XMLElement('entry', NULL, array('position' => $position));

				$ret = __doit(
					self::getSource(), $fields, $entry, $this, $this->eParamFILTERS, $position, $entry_id
				);

				if (!$ret) $success = false;

				$result->appendChild($entry);
			}
		}
	}

	else {
		$fields = $post['fields'];
		$entry_id = NULL;

		if (isset($post['id']) && is_numeric($post['id'])) $entry_id = $post['id'];

		$success = __doit(self::getSource(), $fields, $result, $this, $this->eParamFILTERS, NULL, $entry_id);
	}

	if($success && isset($_REQUEST['redirect'])) redirect($_REQUEST['redirect']);<|MERGE_RESOLUTION|>--- conflicted
+++ resolved
@@ -195,11 +195,6 @@
 				$fields['recipient']		= __sendEmailFindFormValue($fields['recipient'], $_POST['fields'], true);
 				$fields['recipient']		= preg_split('/\,/i', $fields['recipient'], -1, PREG_SPLIT_NO_EMPTY);
 				$fields['recipient']		= array_map('trim', $fields['recipient']);
-<<<<<<< HEAD
-				$fields['recipient']		= array_map(array($db, 'cleanValue'), $fields['recipient']);
-				$fields['recipient']		= Symphony::Database()->fetch("SELECT `email`, `first_name` FROM `tbl_authors` WHERE `username` IN ('" . implode("','", $fields['recipient']) . "')");
-=======
->>>>>>> e194a065
 
 				$fields['subject']			= __sendEmailFindFormValue($fields['subject'], $_POST['fields'], true, __('[Symphony] A new entry was created on %s', array(Symphony::Configuration()->get('sitename', 'general'))));
 				$fields['body']				= __sendEmailFindFormValue($fields['body'], $_POST['fields'], false, NULL, false);
