<?php
	/**
	 * @package toolkit
	 */
	/**
	 * The translation function accepts an English string and returns its translation
	 * to the active system language. If the given string is not available in the
	 * current dictionary the original English string will be returned. Given an optional
	 * `$inserts` array, the function will replace translation placeholders using `vsprintf()`.
	 * Since Symphony 2.3, it is also possible to have multiple translation of the same string
	 * according to the page namespace (i.e. the `value returned by `Symphony`s getPageNamespace()
	 * method). In your lang file, use the `$dictionary` key as namespace and its value as an array
	 * of context-aware translations, as shown below:
	 *
	 * $dictionary = array(
	 * 		[...]
	 *
	 * 		'Create new' => 'Translation for Create New',
	 *
	 * 		'/blueprints/datasources' => array(
	 * 			'Create new' =>
	 * 			'If we are inside a /blueprints/datasources/* page, this translation will be returned for the string'
	 * 		),
	 *
	 * 		[...]
	 *	);
	 *
	 * @see core.Symphony#getPageNamespace()
	 * @param string $string
	 *  The string that should be translated
	 * @param array $inserts (optional)
	 *  Optional array used to replace translation placeholders, defaults to NULL
	 * @return
	 *  Returns the translated string
	 */
	function __($string, $inserts=NULL) {
		return Lang::translate($string, $inserts);
	}

	/**
	 * The Lang class loads and manages languages
	 */
	Class Lang {

		/**
		 * Array of transliterations
		 * @var array
		 */
		private static $_transliterations;

		/**
		 * Code of active language
		 * @var string
		 */
		private static $_lang;

		/**
		 * Context information of all available languages
		 * @var array
		 */
		private static $_languages;

		/**
		 * Array of localized strings
		 * @var array
		 */
		private static $_dictionary;

		/**
		 * Array of localized date and time strings
		 * @var array
		 */
		private static $_datetime_dictionary;

		/**
		 * Get the current dictionary
		 *
		 * @return array
		 *	Return the dictionary
		 */
		public static function Dictionary() {
			return self::$_dictionary;
		}

		/**
		 * Get a list of either enabled or disabled languages. Example:
		 *
		 *		array(
		 *			[...]
		 *
		 *			'en' => array(
		 *				'name' => 'English',
		 *				'handle' => 'english',
		 *				'extensions' => array()
		 *			),
		 *
		 *			'it' => array(
		 *				'name' => 'Italiano',
		 *				'handle' => 'italian',
		 *				'extensions' => array(
		 *					[...]
		 *				)
		 *			),
		 *
		 *			[...]
		 *		)
		 *
		 * @see toolkit.Lang#createLanguage()
		 * @since Symphony 2.3
		 * @return array
		 *	Return an array of languages (both enabled and disabled)
		 */
		public static function Languages() {
			return self::$_languages;
		}

		/**
		 * Get transliterations
		 *
		 * @return array
		 *	Returns the transliterations array
		 */
		public static function Transliterations() {
			return self::$_transliterations;
		}

		/**
		 * Initialize transliterations, datetime dictionary and languages array.
		 */
		public static function initialize() {
			self::$_dictionary = array();

			// Load default datetime strings
			if(empty(self::$_datetime_dictionary)) {
				include(LANG . '/datetime.php');

				self::$_datetime_dictionary = $datetime_strings;
			}

			// Load default transliterations
			if(empty(self::$_transliterations)) {
				include(LANG . '/transliterations.php');

				self::$_transliterations = $transliterations;
			}

			// Load default English language
			if(empty(self::$_languages)) {
				self::$_languages = self::createLanguage('en', 'English', 'english');
			}

			// Fetch all available languages
			self::fetch();
		}

		/**
		 * Create an array of Language information for internal use.
		 *
		 * @since Symphony 2.3
		 * @param string $code
		 *	Language code, e. g. 'en' or 'pt-br'
		 * @param string $name
		 *	Language name
		 * @param string $handle (optional)
		 *	Handle for the given language, used to build a valid 'lang_$handle' extension's handle.
		 *	Defaults to null.
		 * @param array $extensions (optional)
		 *	An array of extensions that support the given language.
		 * @return array
		 *  An array of Language information.
		 */
		private static function createLanguage($code, $name, $handle = null, array $extensions = array()) {
			return array(
				$code => array(
					'name' => $name,
					'handle' => $handle,
					'extensions' => $extensions
				)
			);
		}

		/**
		 * Fetch all languages available in the core language folder and the language extensions.
		 * The function stores all language information in the private variable `$_languages`.
		 * It contains an array with the name and handle of each language and an array of all
		 * extensions available in that language.
		 */
		private static function fetch() {
			// Fetch extensions
			$extensions = new DirectoryIterator(EXTENSIONS);

			// Language extensions
			foreach($extensions as $extension) {
				// Core translations
				$core_handle = (strpos($extension->getFilename(), 'lang_') !== false)
					? str_replace('lang_', '', $extension->getFilename())
					: null;

				// Loop over the `/lang` directory of this `$extension` searching for language
				// files. If `/lang` isn't a directory, `UnexpectedValueException` will be
				// thrown.
				try {
					$directory = new DirectoryIterator($extension->getPathname() . '/lang');
					foreach($directory as $file) {
						if($file->isDot()) continue;

						include($file->getPathname());

						// Get language code
						$code = explode('.', $file);
						$code = $code[1];

						$lang = self::$_languages[$code];

						// Available extensions
						$extensions = (isset($lang)) ? $lang['extensions'] : array();

						// Core translations
						if($core_handle){
							$handle = $core_handle;
						}
						// Extension translations
						else {
							$handle = (isset($lang)) ? $lang['handle'] : null;
							$extensions = array_merge(array($extension->getFilename()), $extensions);
						}

						// Merge languages ($about is declared inside $path)
						$temp = self::createLanguage($code, $about['name'], $handle, $extensions);

						if(isset($lang)){
							foreach($lang as $key => $value){
								self::$_languages[$code][$key] = $temp[$code][$key];
							}
						}
						else {
							self::$_languages[$code] = $temp[$code];
						}
					}
				}
				catch (UnexpectedValueException $ex) {
					continue;
				}
			}
		}

		/**
		 * Set system language, load translations for core and extensions. If the specified language
		 * cannot be found, Symphony will default to English.
		 *
		 * Note: Beginning with Symphony 2.2 translations bundled with extensions will only be loaded
		 * when the core dictionary of the specific language is available.
		 *
		 * @param string $code
		 *	Language code, e. g. 'en' or 'pt-br'
		 * @param boolean $checkStatus (optional)
		 *  If false, set the language even if it's not enabled. Defaults to true.
		 */
		public static function set($code, $checkStatus = true) {
			if(!$code || $code == self::get()) return;

			// Store current language code
			self::$_lang = $code;

			// Language file available
			if($code != 'en' && (self::isLanguageEnabled($code) || $checkStatus == false)) {

				// Clear dictionary
				self::$_dictionary = array();

				// Load core translations
				self::load(vsprintf('%s/lang_%s/lang/lang.%s.php', array(
					EXTENSIONS, self::$_languages[$code]['handle'], $code
				)));

				// Load extension translations
				foreach(self::$_languages[$code]['extensions'] as $extension) {
					self::load(vsprintf('%s/%s/lang/lang.%s.php', array(
						EXTENSIONS, $extension, $code
					)));
				}
			}

			// Language file unavailable, use default language
			elseif($code != 'en') {
				self::$_lang = 'en';

				// Log error, if possible
				if(class_exists('Symphony')) {
					Symphony::Log()->pushToLog(
						__('The selected language could not be found. Using default English dictionary instead.'),
						E_ERROR,
						true
					);
				}
			}
		}

		/**
		 * Given a valid language code, this function checks if the language is enabled.
		 *
		 * @since Symphony 2.3
		 * @param string $code
		 *	Language code, e. g. 'en' or 'pt-br'
		 * @return boolean
		 *  If true, the language is enabled.
		 */
		public static function isLanguageEnabled($code) {
			if($code == 'en') return true;

			$handle = (isset(self::$_languages[$code])) ? self::$_languages[$code]['handle'] : '';
			$enabled_extensions = array();

			// Fetch list of active extensions
			if(class_exists('Symphony') && (!is_null(Symphony::ExtensionManager()))){
				$enabled_extensions = Symphony::ExtensionManager()->listInstalledHandles();
			}

			return in_array('lang_' . $handle, $enabled_extensions);
		}

		/**
		 * Load language file. Each language file contains three arrays:
		 * about, dictionary and transliterations.
		 *
		 * @param string $path
		 *	Path of the language file that should be loaded
		 */
		private static function load($path) {

			// Load language file
			if(file_exists($path)) {
				require($path);
			}

			// Populate dictionary ($dictionary is declared inside $path)
			if(isset($dictionary) && is_array($dictionary)) {
				self::$_dictionary = array_merge(self::$_dictionary, $dictionary);
			}

			// Populate transliterations ($transliterations is declared inside $path)
			if(isset($transliterations) && is_array($transliterations)) {
				self::$_transliterations = array_merge(self::$_transliterations, $transliterations);
			}

		}

		/**
		 * Get current language
		 *
		 * @return string
		 */
		public static function get() {
			return self::$_lang;
		}

		/**
		 * This function is an internal alias for `__()`.
		 *
		 * @since Symphony 2.3
		 * @see toolkit.__()
		 * @param string $string
		 *  The string that should be translated
		 * @param array $inserts (optional)
		 *  Optional array used to replace translation placeholders, defaults to NULL
		 * @param string $namespace (optional)
		 *  Optional string used to define the namespace, defaults to NULL.
		 * @return string
		 *  Returns the translated string
		 */
		public function translate($string, array $inserts = null, $namespace = null) {
			if(is_null($namespace) && class_exists('Symphony')){
				$namespace = Symphony::getPageNamespace();
			}

			if(isset($namespace) && isset(self::$_dictionary[$namespace][$string])) {
				$translated = self::$_dictionary[$namespace][$string];
			}
			else if(isset(self::$_dictionary[$string])) {
				$translated = self::$_dictionary[$string];
			}
			else {
				$translated = $string;
			}

			$translated = empty($translated) ? $string : $translated;

			// Replace translation placeholders
			if(is_array($inserts) && !empty($inserts)) {
				$translated = vsprintf($translated, $inserts);
			}

			return $translated;
		}

		/**
		 * Get an array of the codes and names of all languages that are available system wide.
		 *
		 * Note: Beginning with Symphony 2.2 language files are only available
		 * when the language extension is explicitly enabled.
		 *
		 * @param boolean $checkStatus (optional)
		 *  If false, retrieves a list a languages that support core translation.
		 * @return array
		 *	Returns an associative array of language codes and names, e. g. 'en' => 'English'
		 */
		public static function getAvailableLanguages($checkStatus = true) {
			$languages = array();

			// Get available languages
			foreach(self::$_languages as $key => $language) {
				if(self::isLanguageEnabled($key) || ($checkStatus == false && isset($language['handle']))){
					$languages[$key] = $language['name'];
				}
			}

			// Return languages codes
			return $languages;
		}

		/**
		 * Check if Symphony is localised.
		 *
		 * @return boolean
		 *	Returns true for localized system, false for English system
		 */
		public function isLocalized() {
			return (self::get() != 'en');
		}

		/**
		 * Localize dates.
		 *
		 * @param string $string
		 *	Standard date that should be localized
		 * @return string
		 *	Return the given date with translated month and day names
		 */
		public static function localizeDate($string) {
			// Only translate dates in localized environments
			if(self::isLocalized()) {
				foreach(self::$_datetime_dictionary as $value) {
					$string = preg_replace('/\b' . $value . '\b/i', self::translate($value), $string);
				}
			}

			return $string;
		}

		/**
		 * Standardize dates.
		 *
		 * @param string $string
		 *	Localized date that should be standardized
		 * @return string
		 *	Returns the given date with English month and day names
		 */
		public static function standardizeDate($string) {

			// Only standardize dates in localized environments
			if(self::isLocalized()) {

				// Translate names to English
				foreach(self::$_datetime_dictionary as $values) {
					$string = preg_replace('/\b' . $values . '\b/i', $values, $string);
				}

				// Replace custom date and time separator with space:
				// This is important, otherwise the `DateTime` constructor may break
<<<<<<< HEAD
				$separator = Symphony::$Configuration->get('datetime_separator', 'region');
=======
				$separator = Symphony::Configuration()->get('datetime_separator', 'region');
>>>>>>> 71a9527e
				if($separator != ' ') {
					$string = str_replace($separator, ' ', $string);
				}
			}

			return $string;
		}

		/**
		 * Given a string, this will clean it for use as a Symphony handle. Preserves multi-byte characters.
		 *
		 * @param string $string
		 *	String to be cleaned up
		 * @param int $max_length
		 *	The maximum number of characters in the handle
		 * @param string $delim
		 *	All non-valid characters will be replaced with this
		 * @param boolean $uriencode
		 *	Force the resultant string to be uri encoded making it safe for URLs
		 * @param boolean $apply_transliteration
		 *	If true, this will run the string through an array of substitution characters
		 * @param array $additional_rule_set
		 *	An array of REGEX patterns that should be applied to the `$string`. This
		 *	occurs after the string has been trimmed and joined with the `$delim`
		 * @return string
		 *	Returns resultant handle
		 */
		public static function createHandle($string, $max_length = 255, $delim = '-', $uriencode = false, $apply_transliteration = true, $additional_rule_set = NULL) {

			// Use the transliteration table if provided
			if($apply_transliteration == true){
				$string = self::applyTransliterations($string);
			}

			return General::createHandle($string, $max_length, $delim, $uriencode, $additional_rule_set);
		}

		/**
		 * Given a string, this will clean it for use as a filename. Preserves multi-byte characters.
		 *
		 * @param string $string
		 *	String to be cleaned up
		 * @param string $delim
		 *	Replacement for invalid characters
		 * @param boolean $apply_transliteration
		 *	If true, umlauts and special characters will be substituted
		 * @return string
		 *	Returns created filename
		 */
		public static function createFilename($string, $delim='-', $apply_transliteration = true) {

			// Use the transliteration table if provided
			if($apply_transliteration == true){
				$string = self::applyTransliterations($string);
			}

			return General::createFilename($string, $delim);
		}

		/**
		 * This function replaces special characters according to the values stored inside
		 * `$_transliterations`.
		 *
		 * @since Symphony 2.3
		 * @param string $string
		 *	The string that should be cleaned-up
		 * @return
		 *	Returns the transliterated string
		 */
		private static function applyTransliterations($string) {
			// Apply the straight transliterations with strtr as it's much faster
			$string = strtr($string, self::$_transliterations['straight']);

			// Apply the regex rules over the resulting $string
			return preg_replace(
				array_keys(self::$_transliterations['regexp']),
				array_values(self::$_transliterations['regexp']),
				$string
			);
		}

		/**
		 * Returns boolean if PHP has been compiled with unicode support. This is
		 * useful to determine if unicode modifier's can be used in regular expression's
		 *
		 * @link http://stackoverflow.com/questions/4509576/detect-if-pcre-was-built-without-the-enable-unicode-properties-or-enable-utf8
		 * @since Symphony 2.2.2
		 * @return boolean
		 */
		public static function isUnicodeCompiled() {
			return (@preg_match('/\pL/u', 'a') == 1 ? true : false);
		}

	}

	/**
	 * Status when a language is installed and enabled (will be removed in Symphony 2.4)
	 * @deprecated
	 * @var integer
	 */
	define_safe('LANGUAGE_ENABLED', 10);

	/**
	 * Status when a language is disabled (will be removed in Symphony 2.4)
	 * @deprecated
	 * @var integer
	 */
	define_safe('LANGUAGE_DISABLED', 11);<|MERGE_RESOLUTION|>--- conflicted
+++ resolved
@@ -467,11 +467,9 @@
 
 				// Replace custom date and time separator with space:
 				// This is important, otherwise the `DateTime` constructor may break
-<<<<<<< HEAD
+				// @todo Test if this separator is still required. It's a hidden setting
+				// and users are only aware of it if they go digging/pointed in the right direction
 				$separator = Symphony::$Configuration->get('datetime_separator', 'region');
-=======
-				$separator = Symphony::Configuration()->get('datetime_separator', 'region');
->>>>>>> 71a9527e
 				if($separator != ' ') {
 					$string = str_replace($separator, ' ', $string);
 				}
