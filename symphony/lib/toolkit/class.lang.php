--- conflicted
+++ resolved
@@ -5,7 +5,7 @@
 	/**
 	 * The translation function accepts an English string and returns its translation
 	 * to the active system language. If the given string is not available in the
-	 * current dictionary the orginal English string will be returned. Given an optional
+	 * current dictionary the original English string will be returned. Given an optional
 	 * array of inserts the function will also replace translation placeholders using vsprintf().
 	 *
 	 * @param string $string
@@ -61,7 +61,7 @@
 		/**
 		 * The translation function accepts an English string and returns its translation
 		 * to the active system language. If the given string is not available in the
-		 * current dictionary the orginal English string will be returned. Given an optional
+		 * current dictionary the original English string will be returned. Given an optional
 		 * array of inserts the function will also replace translation placeholders using vsprintf().
 		 *
 		 * Note: If you like to translate strings, please use __() which is the common alias for this function.
@@ -306,7 +306,7 @@
 		 * Fetch all languages available in the core language folder and the language extensions.
 		 * The function stores all language information in the public variable $_languages.
 		 * It contains an array with the name, source, path and status of each language. The language
-		 * status (enabled/disabled) can only be determinated when the Extension Manager has been
+		 * status (enabled/disabled) can only be determined when the Extension Manager has been
 		 * initialized before. During installation all extension status are set to disabled.
 		 */
 		public static function fetch() {
@@ -439,7 +439,7 @@
 		 * Get an array of the codes and names of all languages that are available system wide.
 		 *
 		 * Note: Beginning with Symphony 2.2 language files are only available
-		 * when the language extension is explecitly enabled.
+		 * when the language extension is explicitly enabled.
 		 *
 		 * @return array
 		 *  Returns an associative array of language codes and names, e. g. 'en' => 'English'
@@ -524,14 +524,6 @@
 		 * Given a string, this will clean it for use as a Symphony handle. Preserves multi-byte characters.
 		 *
 		 * @param string $string
-<<<<<<< HEAD
-		 * @param integer $max_length the maximum number of characters in the handle
-		 * @param string $delim all non-valid characters will be replaced with this
-		 * @param boolean $uriencode force the resultant string to be uri encoded making it safe for URL's
-		 * @param boolean $apply_transliteration if true, this will run the string through an array of substitution characters
-		 * @return string resultant handle
-		 */					
-=======
 		 *	String to be cleaned up
 		 * @param int $max_length
 		 *  The maximum number of characters in the handle
@@ -544,7 +536,6 @@
 		 * @return string
 		 *  Returns resultant handle
 		 */
->>>>>>> 2ee26f7f
 		public static function createHandle($string, $max_length=255, $delim='-', $uriencode=false, $apply_transliteration=true, $additional_rule_set=NULL) {
 
 			// Use the transliteration table if provided
