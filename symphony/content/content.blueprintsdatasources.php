<?php

	/**
	 * @package content
	 */
	/**
	 * The Datasource Editor page allows a developer to create new datasources
	 * from the four Symphony types, Section, Authors, Navigation, Dynamic XML,
	 * and Static XML
	 */
	require_once(TOOLKIT . '/class.administrationpage.php');
	require_once(TOOLKIT . '/class.datasourcemanager.php');
	require_once(TOOLKIT . '/class.sectionmanager.php');

	Class contentBlueprintsDatasources extends AdministrationPage{

		## Both the Edit and New pages need the same form
		public function __viewNew(){
			$this->__form();
		}

		public function __viewEdit(){
			$this->__form();
		}

		public function __form(){

			$formHasErrors = (is_array($this->_errors) && !empty($this->_errors));

			if($formHasErrors) $this->pageAlert(__('An error occurred while processing this form. <a href="#error">See below for details.</a>'), Alert::ERROR);

			if(isset($this->_context[2])){
				switch($this->_context[2]){

					case 'saved':
						$this->pageAlert(
							__(
<<<<<<< HEAD
								'Data source updated at %1$s. <a href="%2$s">Create another?</a> <a href="%3$s">View all Data sources</a>',
=======
								'Data source updated at %1$s. <a href="%2$s" accesskey="c">Create another?</a> <a href="%3$s" accesskey="a">View all Data sources</a>', 
>>>>>>> e9bbd895
								array(
									DateTimeObj::getTimeAgo(__SYM_TIME_FORMAT__),
									SYMPHONY_URL . '/blueprints/datasources/new/',
									SYMPHONY_URL . '/blueprints/components/'
								)
							),
							Alert::SUCCESS);
						break;

					case 'created':
						$this->pageAlert(
							__(
<<<<<<< HEAD
								'Data source created at %1$s. <a href="%2$s">Create another?</a> <a href="%3$s">View all Data sources</a>',
=======
								'Data source created at %1$s. <a href="%2$s" accesskey="c">Create another?</a> <a href="%3$s" accesskey="a">View all Data sources</a>', 
>>>>>>> e9bbd895
								array(
									DateTimeObj::getTimeAgo(__SYM_TIME_FORMAT__),
									SYMPHONY_URL . '/blueprints/datasources/new/',
									SYMPHONY_URL . '/blueprints/components/'
								)
							),
							Alert::SUCCESS);
						break;

				}
			}

			$sectionManager = new SectionManager($this->_Parent);

			if(isset($_POST['fields'])){
				$fields = $_POST['fields'];

				if(!in_array($fields['source'], array('authors', 'navigation', 'dynamic_xml', 'static_xml')) && is_array($fields['filter']) && !empty($fields['filter'])){
					$filters = array();
					foreach($fields['filter'] as $f){
						foreach($f as $key => $val) $filters[$key] = $val;
					}

					$fields['filter'][$fields['source']] = $filters;
				}

			}

			elseif($this->_context[0] == 'edit'){

				$isEditing = true;
				$handle = $this->_context[1];

				$datasourceManager = new DatasourceManager($this->_Parent);
				$existing =& $datasourceManager->create($handle, NULL, false);

				if (!$existing->allowEditorToParse()) redirect(SYMPHONY_URL . '/blueprints/datasources/info/' . $handle . '/');

				$about = $existing->about();
				$fields['name'] = $about['name'];

				$fields['order'] = ($existing->dsParamORDER == 'rand' ? 'random' : $existing->dsParamORDER);
				$fields['param'] = $existing->dsParamPARAMOUTPUT;
				$fields['required_url_param'] = trim($existing->dsParamREQUIREDPARAM);

				$fields['xml_elements'] = array();
				if(isset($existing->dsParamINCLUDEDELEMENTS) && is_array($existing->dsParamINCLUDEDELEMENTS)){
					$fields['xml_elements'] = $existing->dsParamINCLUDEDELEMENTS;
				}

				$fields['sort'] = $existing->dsParamSORT;
				$fields['page_number'] = $existing->dsParamSTARTPAGE;
				$fields['limit_type'] = $existing->dsParamLIMITTYPE;
				$fields['group'] = $existing->dsParamGROUP;
				$fields['html_encode'] = $existing->dsParamHTMLENCODE;
				$fields['associated_entry_counts'] = $existing->dsParamASSOCIATEDENTRYCOUNTS;
				if ($fields['associated_entry_counts'] == NULL) $fields['associated_entry_counts'] = 'yes';
				if($existing->dsParamREDIRECTONEMPTY == 'yes') $fields['redirect_on_empty'] = 'yes';

				$existing->dsParamFILTERS = @array_map('stripslashes', $existing->dsParamFILTERS);

				$fields['source'] = $existing->getSource();

				switch($fields['source']){
					case 'authors':
						$fields['filter']['author'] = $existing->dsParamFILTERS;
						$fields['max_records'] = $existing->dsParamLIMIT;
						break;

					case 'navigation':
						$fields['filter']['navigation'] = $existing->dsParamFILTERS;
						break;

					case 'dynamic_xml':
						$namespaces = $existing->dsParamFILTERS;

						$fields['dynamic_xml'] = array('namespace' => array());
						$fields['dynamic_xml']['namespace']['name'] = @array_keys($namespaces);
						$fields['dynamic_xml']['namespace']['uri'] = @array_values($namespaces);
						$fields['dynamic_xml']['url'] = $existing->dsParamURL;
						$fields['dynamic_xml']['xpath'] = $existing->dsParamXPATH;
						$fields['dynamic_xml']['cache'] = $existing->dsParamCACHE;
						$fields['dynamic_xml']['timeout'] =	(isset($existing->dsParamTIMEOUT) ? $existing->dsParamTIMEOUT : 6);

						break;

					case 'static_xml':
						$fields['static_xml'] = trim($existing->grab());
						break;

					default:
						$fields['filter'][$fields['source']] = $existing->dsParamFILTERS;
						$fields['max_records'] = $existing->dsParamLIMIT;
						break;
				}

			}

			else{

				$fields['dynamic_xml']['url'] = 'http://';
				$fields['dynamic_xml']['cache'] = '30';
				$fields['dynamic_xml']['xpath'] = '/';
				$fields['dynamic_xml']['timeout'] = '6';

				$fields['max_records'] = '20';
				$fields['page_number'] = '1';

				$fields['order'] = 'desc';
				$fields['limit_type'] = 'entries';

				$fields['associated_entry_counts'] = NULL;

			}

			$this->setPageType('form');
			$this->setTitle(__(($isEditing ? '%1$s &ndash; %2$s &ndash; %3$s' : '%1$s &ndash; %2$s'), array(__('Symphony'), __('Data Sources'), $about['name'])));
			$this->appendSubheading(($isEditing ? $about['name'] : __('Untitled')));

			$fieldset = new XMLElement('fieldset');
			$fieldset->setAttribute('class', 'settings');
			$fieldset->appendChild(new XMLElement('legend', __('Essentials')));

			$group = new XMLElement('div');
			$group->setAttribute('class', 'group');

			$div = new XMLElement('div');
			$label = Widget::Label(__('Name'));
			$label->appendChild(Widget::Input('fields[name]', General::sanitize($fields['name'])));

			if(isset($this->_errors['name'])) $div->appendChild(Widget::wrapFormElementWithError($label, $this->_errors['name']));
			else $div->appendChild($label);
			$group->appendChild($div);

			$label = Widget::Label(__('Source'));

		    $sections = $sectionManager->fetch(NULL, 'ASC', 'name');

			if (!is_array($sections)) $sections = array();
			$field_groups = array();

			foreach($sections as $section){
				$field_groups[$section->get('id')] = array('fields' => $section->fetchFields(), 'section' => $section);
			}

			$options = array(
				array('label' => __('System'), 'options' => array(
						array('authors', ($fields['source'] == 'authors'), __('Authors')),
						array('navigation', ($fields['source'] == 'navigation'), __('Navigation')),
				)),
				array('label' => __('Custom XML'), 'options' => array(
						array('dynamic_xml', ($fields['source'] == 'dynamic_xml'), __('Dynamic XML')),
						array('static_xml', ($fields['source'] == 'static_xml'), __('Static XML')),
				)),
			);

			if(is_array($sections) && !empty($sections)){
				array_unshift($options, array('label' => __('Sections'), 'options' => array()));
				foreach($sections as $s) $options[0]['options'][] = array($s->get('id'), ($fields['source'] == $s->get('id')), $s->get('name'));
			}

			$label->appendChild(Widget::Select('fields[source]', $options, array('id' => 'context')));
			$group->appendChild($label);

			$fieldset->appendChild($group);
			$this->Form->appendChild($fieldset);

			$fieldset = new XMLElement('fieldset');
			$fieldset->setAttribute('class', 'settings contextual sections authors navigation ' . __('Sections') . ' ' . __('System'));
			$fieldset->appendChild(new XMLElement('legend', __('Filter Results')));
			$p = new XMLElement('p', __('Use <code>{$param}</code> syntax to filter by page parameters.'));
			$p->setAttribute('class', 'help');
			$fieldset->appendChild($p);

			foreach($field_groups as $section_id => $section_data){

				$div = new XMLElement('div');
				$div->setAttribute('class', 'contextual ' . $section_data['section']->get('id'));
				$h3 = new XMLElement('h3', __('Filter %s by', array($section_data['section']->get('name'))));
				$h3->setAttribute('class', 'label');
				$div->appendChild($h3);

				$ol = new XMLElement('ol');
				$ol->setAttribute('class', 'filters-duplicator');

				if(isset($fields['filter'][$section_data['section']->get('id')]['id'])){
					$li = new XMLElement('li');
					$li->setAttribute('class', 'unique');
					$li->appendChild(new XMLElement('h4', __('System ID')));
					$label = Widget::Label(__('Value'));
					$label->appendChild(Widget::Input('fields[filter]['.$section_data['section']->get('id').'][id]', General::sanitize($fields['filter'][$section_data['section']->get('id')]['id'])));
					$li->appendChild($label);
					$ol->appendChild($li);
				}

				$li = new XMLElement('li');
				$li->setAttribute('class', 'unique template');
				$li->appendChild(new XMLElement('h4', __('System ID')));
				$label = Widget::Label(__('Value'));
				$label->appendChild(Widget::Input('fields[filter]['.$section_data['section']->get('id').'][id]'));
				$li->appendChild($label);
				$ol->appendChild($li);

				if(is_array($section_data['fields']) && !empty($section_data['fields'])){
					foreach($section_data['fields'] as $input){

						if(!$input->canFilter()) continue;

						if(isset($fields['filter'][$section_data['section']->get('id')][$input->get('id')])){
							$wrapper = new XMLElement('li');
							$wrapper->setAttribute('class', 'unique');
							$input->displayDatasourceFilterPanel($wrapper, $fields['filter'][$section_data['section']->get('id')][$input->get('id')], $this->_errors[$input->get('id')], $section_data['section']->get('id'));
							$ol->appendChild($wrapper);
						}

						$wrapper = new XMLElement('li');
						$wrapper->setAttribute('class', 'unique template');
						$input->displayDatasourceFilterPanel($wrapper, NULL, NULL, $section_data['section']->get('id'));
						$ol->appendChild($wrapper);

					}
				}

				$div->appendChild($ol);

				$fieldset->appendChild($div);

			}

			$div = new XMLElement('div');
			$div->setAttribute('class', 'contextual authors');
			$h3 = new XMLElement('h3', __('Filter Authors by'));
			$h3->setAttribute('class', 'label');
			$div->appendChild($h3);

			$ol = new XMLElement('ol');
			$ol->setAttribute('class', 'filters-duplicator');

			$this->__appendAuthorFilter($ol, __('ID'), 'id', $fields['filter']['author']['id'], (!isset($fields['filter']['author']['id'])));
			$this->__appendAuthorFilter($ol, __('Username'), 'username', $fields['filter']['author']['username'], (!isset($fields['filter']['author']['username'])));
			$this->__appendAuthorFilter($ol, __('First Name'), 'first_name', $fields['filter']['author']['first_name'], (!isset($fields['filter']['author']['first_name'])));
			$this->__appendAuthorFilter($ol, __('Last Name'), 'last_name', $fields['filter']['author']['last_name'], (!isset($fields['filter']['author']['last_name'])));
			$this->__appendAuthorFilter($ol, __('Email'), 'email', $fields['filter']['author']['email'], (!isset($fields['filter']['author']['email'])));
			$this->__appendAuthorFilter($ol, __('User Type'), 'user_type', $fields['filter']['author']['user_type'], (!isset($fields['filter']['author']['user_type'])));

			$div->appendChild($ol);

			$fieldset->appendChild($div);


			$div = new XMLElement('div');
			$div->setAttribute('class', 'contextual navigation');
			$h3 = new XMLElement('h3', __('Filter Navigation by'));
			$h3->setAttribute('class', 'label');
			$div->appendChild($h3);

			$ol = new XMLElement('ol');
			$ol->setAttribute('class', 'filters-duplicator');

			$pages = Symphony::Database()->fetch("SELECT * FROM `tbl_pages` ORDER BY `title` ASC");

			$ul = new XMLElement('ul');
			$ul->setAttribute('class', 'tags');

			foreach($pages as $page){
				$ul->appendChild(new XMLElement('li', preg_replace('/\/{2,}/i', '/', '/' . $page['path'] . '/' . $page['handle'])));
			}

			if(isset($fields['filter']['navigation']['parent'])){
				$li = new XMLElement('li');
				$li->setAttribute('class', 'unique');
				$li->appendChild(new XMLElement('h4', __('Parent Page')));
				$label = Widget::Label(__('Value'));
				$label->appendChild(Widget::Input('fields[filter][navigation][parent]', General::sanitize($fields['filter']['navigation']['parent'])));
				$li->appendChild($label);
				$li->appendChild($ul);
				$ol->appendChild($li);
			}

			$li = new XMLElement('li');
			$li->setAttribute('class', 'unique template');
			$li->appendChild(new XMLElement('h4', __('Parent Page')));
			$label = Widget::Label(__('Value'));
			$label->appendChild(Widget::Input('fields[filter][navigation][parent]'));
			$li->appendChild($label);
			$li->appendChild($ul);
			$ol->appendChild($li);

			$ul = new XMLElement('ul');
			$ul->setAttribute('class', 'tags');
			if($types = $this->__fetchAvailablePageTypes()) foreach($types as $type) $ul->appendChild(new XMLElement('li', $type));

			if(isset($fields['filter']['navigation']['type'])){
				$li = new XMLElement('li');
				$li->setAttribute('class', 'unique');
				$li->appendChild(new XMLElement('h4', __('Page Type')));
				$label = Widget::Label(__('Value'));
				$label->appendChild(Widget::Input('fields[filter][navigation][type]', General::sanitize($fields['filter']['navigation']['type'])));
				$li->appendChild($label);
				$li->appendChild($ul);
				$ol->appendChild($li);
			}

			$li = new XMLElement('li');
			$li->setAttribute('class', 'unique template');
			$li->appendChild(new XMLElement('h4', __('Page Type')));
			$label = Widget::Label(__('Value'));
			$label->appendChild(Widget::Input('fields[filter][navigation][type]'));
			$li->appendChild($label);
			$li->appendChild($ul);
			$ol->appendChild($li);

			$div->appendChild($ol);

			$fieldset->appendChild($div);
			$this->Form->appendChild($fieldset);

			$fieldset = new XMLElement('fieldset');
			$fieldset->setAttribute('class', 'settings contextual inverse static_xml dynamic_xml');
			$fieldset->appendChild(new XMLElement('legend', __('Sorting and Limiting')));

			$p = new XMLElement('p', __('Use <code>{$param}</code> syntax to limit by page parameters.'));
			$p->setAttribute('class', 'help contextual inverse navigation');
			$fieldset->appendChild($p);

			$div = new XMLElement('div');
			$div->setAttribute('class', 'group contextual sections ' . __('Sections'));

			$label = Widget::Label(__('Sort By'));

			$options = array(
				array('label' => __('Authors'), 'options' => array(
						array('id', ($fields['source'] == 'authors' && $fields['sort'] == 'id'), __('Author ID')),
						array('username', ($fields['source'] == 'authors' && $fields['sort'] == 'username'), __('Username')),
						array('first-name', ($fields['source'] == 'authors' && $fields['sort'] == 'first-name'), __('First Name')),
						array('last-name', ($fields['source'] == 'authors' && $fields['sort'] == 'last-name'), __('Last Name')),
						array('email', ($fields['source'] == 'authors' && $fields['sort'] == 'email'), __('Email')),
						array('status', ($fields['source'] == 'authors' && $fields['sort'] == 'status'), __('Status')),
					)
				),

				array('label' => __('Navigation'), 'options' => array(
						array('id', ($fields['source'] == 'navigation' && $fields['sort'] == 'id'), __('Page ID')),
						array('handle', ($fields['source'] == 'navigation' && $fields['sort'] == 'handle'), __('Handle')),
						array('sortorder', ($fields['source'] == 'navigation' && $fields['sort'] == 'sortorder'), __('Sort Order')),
					)
				),
			);

			foreach($field_groups as $section_id => $section_data){

				$optgroup = array('label' => $section_data['section']->get('name'), 'options' => array(
					array('system:id', ($fields['source'] == $section_data['section']->get('id') && $fields['sort'] == 'system:id'), __('System ID')),
					array('system:date', ($fields['source'] == $section_data['section']->get('id') && $fields['sort'] == 'system:date'), __('System Date')),
				));

				if(is_array($section_data['fields']) && !empty($section_data['fields'])){
					foreach($section_data['fields'] as $input){

						if(!$input->isSortable()) continue;

						$optgroup['options'][] = array($input->get('element_name'), ($fields['source'] == $section_data['section']->get('id') && $input->get('element_name') == $fields['sort']), $input->get('label'));
					}
				}

				$options[] = $optgroup;
			}

			$label->appendChild(Widget::Select('fields[sort]', $options, array('class' => 'filtered')));
			$div->appendChild($label);

			$label = Widget::Label(__('Sort Order'));

			$options = array(
				array('asc', ('asc' == $fields['order']), __('ascending')),
				array('desc', ('desc' == $fields['order']), __('descending')),
				array('random', ('random' == $fields['order']), __('random')),
			);

			// Retain custom sort order
			if(!in_array($fields['order'], array('asc', 'desc', 'random'))){
				$options[] = array($fields['order'], true, $fields['order']);
			}

			$label->appendChild(Widget::Select('fields[order]', $options));
			$div->appendChild($label);

			$fieldset->appendChild($div);

			$group = new XMLElement('div');
			$group->setAttribute('class', 'group contextual inverse navigation');

			$div = new XMLElement('div');
			$label = Widget::Label();
			$input = Widget::Input('fields[max_records]', $fields['max_records'], NULL, array('size' => '6'));
			$label->setValue(__('Show a maximum of %s results per page', array($input->generate(false))));
			if(isset($this->_errors['max_records'])) $div->appendChild(Widget::wrapFormElementWithError($label, $this->_errors['max_records']));
			else $div->appendChild($label);
			$group->appendChild($div);

			$div = new XMLElement('div');
			$label = Widget::Label();
			$input = Widget::Input('fields[page_number]', $fields['page_number'], NULL, array('size' => '6'));
			$label->setValue(__('Show page %s of results', array($input->generate(false))));
			if(isset($this->_errors['page_number'])) $div->appendChild(Widget::wrapFormElementWithError($label, $this->_errors['page_number']));
			else $div->appendChild($label);
			$group->appendChild($div);

			$fieldset->appendChild($group);

			$label = Widget::Label(__('Required URL Parameter <i>Optional</i>'));
			$label->appendChild(Widget::Input('fields[required_url_param]', trim($fields['required_url_param'])));
			$fieldset->appendChild($label);

			$p = new XMLElement('p', __('An empty result will be returned when this parameter does not have a value. Do not wrap the parameter with curly-braces.'));
			$p->setAttribute('class', 'help');
			$fieldset->appendChild($p);

			$label = Widget::Label();
			$input = Widget::Input('fields[redirect_on_empty]', 'yes', 'checkbox', (isset($fields['redirect_on_empty']) ? array('checked' => 'checked') : NULL));
			$label->setValue(__('%s Redirect to 404 page when no results are found', array($input->generate(false))));
			$fieldset->appendChild($label);

			$this->Form->appendChild($fieldset);

			$fieldset = new XMLElement('fieldset');
			$fieldset->setAttribute('class', 'settings contextual inverse navigation static_xml dynamic_xml');
			$fieldset->appendChild(new XMLElement('legend', __('Output Options')));

			$ul = new XMLElement('ul');
			$ul->setAttribute('class', 'group');

			$li = new XMLElement('li');
			$li->appendChild(new XMLElement('h3', __('Parameter Output')));

			$label = Widget::Label(__('Use Field'));
			$options = array(
				array('', false, __('None')),
				array('label' => __('Authors'), 'options' => array(
						array('id', ($fields['source'] == 'authors' && $fields['param'] == 'id'), __('Author ID')),
						array('username', ($fields['source'] == 'authors' && $fields['param'] == 'username'), __('Username')),
						array('name', ($fields['source'] == 'authors' && $fields['param'] == 'name'), __('Name')),
						array('email', ($fields['source'] == 'authors' && $fields['param'] == 'email'), __('Email')),
						array('user_type', ($fields['source'] == 'authors' && $fields['param'] == 'user_type'), __('User type')),
						)
					),
			);

			foreach($field_groups as $section_id => $section_data){

				$optgroup = array('label' => $section_data['section']->get('name'), 'options' => array(
					array('system:id', ($fields['source'] == $section_data['section']->get('id') && $fields['param'] == 'system:id'), __('System ID')),
					array('system:date', ($fields['source'] == $section_data['section']->get('id') && $fields['param'] == 'system:date'), __('System Date')),
					array('system:author', ($fields['source'] == $section_data['section']->get('id') && $fields['param'] == 'system:author'), __('System Author'))
				));

				$authorOverride = false;

				if(is_array($section_data['fields']) && !empty($section_data['fields'])){
					foreach($section_data['fields'] as $input){

						if(!$input->allowDatasourceParamOutput()) continue;

						$optgroup['options'][] = array($input->get('element_name'), ($fields['source'] == $section_data['section']->get('id') && $fields['param'] == $input->get('element_name')), $input->get('label'));
					}
				}

				$options[] = $optgroup;
			}

			$label->appendChild(Widget::Select('fields[param]', $options, array('class' => 'filtered')));
			$li->appendChild($label);

			$p = new XMLElement('p', __('The parameter <code id="output-param-name">$ds-%s</code> will be created with this field\'s value for XSLT or other data sources to use.', array(($this->_context[0] == 'edit' ? $existing->dsParamROOTELEMENT : __('Untitled')))));
			$p->setAttribute('class', 'help');
			$li->appendChild($p);

			$ul->appendChild($li);

			$li = new XMLElement('li');
			$li->appendChild(new XMLElement('h3', __('XML Output')));

			$label = Widget::Label(__('Group By'));
			$options = array(
				array('', NULL, __('None')),
			);

			foreach($field_groups as $section_id => $section_data){

				$optgroup = array('label' => $section_data['section']->get('name'), 'options' => array());

				$authorOverride = false;

				if(is_array($section_data['fields']) && !empty($section_data['fields'])){
					foreach($section_data['fields'] as $input){

						if(!$input->allowDatasourceOutputGrouping()) continue;

						if($input->get('element_name') == 'author') $authorOverride = true;

						$optgroup['options'][] = array($input->get('id'), ($fields['source'] == $section_data['section']->get('id') && $fields['group'] == $input->get('id')), $input->get('label'));
					}
				}

				if(!$authorOverride) $optgroup['options'][] = array('author', ($fields['source'] == $section_data['section']->get('id') && $fields['group'] == 'author'), __('Author'));

				$options[] = $optgroup;
			}

			$label->appendChild(Widget::Select('fields[group]', $options, array('class' => 'filtered')));
			$li->appendChild($label);

			$label = Widget::Label(__('Included Elements'));

			$options = array(
				array('label' => __('Authors'), 'options' => array(
						array('username', ($fields['source'] == 'authors' && in_array('username', $fields['xml_elements'])), 'username'),
						array('name', ($fields['source'] == 'authors' && in_array('name', $fields['xml_elements'])), 'name'),
						array('email', ($fields['source'] == 'authors' && in_array('email', $fields['xml_elements'])), 'email'),
						array('author-token', ($fields['source'] == 'authors' && in_array('author-token', $fields['xml_elements'])), 'author-token'),
						array('default-section', ($fields['source'] == 'authors' && in_array('default-section', $fields['xml_elements'])), 'default-section'),
						array('formatting-preference', ($fields['source'] == 'authors' && in_array('formatting-preference', $fields['xml_elements'])), 'formatting-preference'),
				)),
			);

			foreach($field_groups as $section_id => $section_data){

				$optgroup = array('label' => $section_data['section']->get('name'), 'options' => array());

				$optgroup['options'][] = array(
					'system:pagination',
					($fields['source'] == $section_data['section']->get('id') && @in_array('system:pagination', $fields['xml_elements'])),
					'pagination'
				);

				if(is_array($section_data['fields']) && !empty($section_data['fields'])){
					foreach($section_data['fields'] as $input){
						$elements = $input->fetchIncludableElements();

						if(is_array($elements) && !empty($elements)){
							foreach($elements as $name){
								$selected = false;

								if($fields['source'] == $section_data['section']->get('id') && @in_array($name, $fields['xml_elements'])){
									$selected = true;
								}

								$optgroup['options'][] = array($name, $selected, $name);
							}
						}

					}
				}

				$options[] = $optgroup;
			}

			$label->appendChild(Widget::Select('fields[xml_elements][]', $options, array('multiple' => 'multiple', 'class' => 'filtered')));
			$li->appendChild($label);

			$label = Widget::Label();
			$label->setAttribute('class', 'contextual inverse authors');
			$input = Widget::Input('fields[associated_entry_counts]', 'yes', 'checkbox', ((isset($fields['associated_entry_counts']) && $fields['associated_entry_counts'] == 'yes') ? array('checked' => 'checked') : NULL));
			$label->setValue(__('%s Include a count of entries in associated sections', array($input->generate(false))));
			$li->appendChild($label);

			$label = Widget::Label();
			$label->setAttribute('class', 'contextual inverse authors');
			$input = Widget::Input('fields[html_encode]', 'yes', 'checkbox', (isset($fields['html_encode']) ? array('checked' => 'checked') : NULL));
			$label->setValue(__('%s HTML-encode text', array($input->generate(false))));
			$li->appendChild($label);

			$ul->appendChild($li);

			$fieldset->appendChild($ul);
			$this->Form->appendChild($fieldset);

			$fieldset = new XMLElement('fieldset');
			$fieldset->setAttribute('class', 'settings contextual dynamic_xml');
			$fieldset->appendChild(new XMLElement('legend', __('Dynamic XML')));
			$label = Widget::Label(__('URL'));
			$label->appendChild(Widget::Input('fields[dynamic_xml][url]', General::sanitize($fields['dynamic_xml']['url'])));
			if(isset($this->_errors['dynamic_xml']['url'])) $fieldset->appendChild(Widget::wrapFormElementWithError($label, $this->_errors['dynamic_xml']['url']));
			else $fieldset->appendChild($label);

			$p = new XMLElement('p', __('Use <code>{$param}</code> syntax to specify dynamic portions of the URL.'));
			$p->setAttribute('class', 'help');
			$fieldset->appendChild($p);

			$div = new XMLElement('div');
			$h3 = new XMLElement('h3', __('Namespace Declarations <i>Optional</i>'));
			$h3->setAttribute('class', 'label');
			$div->appendChild($h3);

			$ol = new XMLElement('ol');
			$ol->setAttribute('class', 'filters-duplicator');

			if(is_array($fields['dynamic_xml']['namespace']['name'])){

				$namespaces = $fields['dynamic_xml']['namespace']['name'];
				$uri = $fields['dynamic_xml']['namespace']['uri'];

				for($ii = 0; $ii < count($namespaces); $ii++){

					$li = new XMLElement('li');
					$li->appendChild(new XMLElement('h4', 'Namespace'));

					$group = new XMLElement('div');
					$group->setAttribute('class', 'group');

					$label = Widget::Label(__('Name'));
					$label->appendChild(Widget::Input('fields[dynamic_xml][namespace][name][]', General::sanitize($namespaces[$ii])));
					$group->appendChild($label);

					$label = Widget::Label(__('URI'));
					$label->appendChild(Widget::Input('fields[dynamic_xml][namespace][uri][]', General::sanitize($uri[$ii])));
					$group->appendChild($label);

					$li->appendChild($group);
					$ol->appendChild($li);
				}
			}

			$li = new XMLElement('li');
			$li->setAttribute('class', 'template');
			$li->appendChild(new XMLElement('h4', __('Namespace')));

			$group = new XMLElement('div');
			$group->setAttribute('class', 'group');

			$label = Widget::Label(__('Name'));
			$label->appendChild(Widget::Input('fields[dynamic_xml][namespace][name][]'));
			$group->appendChild($label);

			$label = Widget::Label(__('URI'));
			$label->appendChild(Widget::Input('fields[dynamic_xml][namespace][uri][]'));
			$group->appendChild($label);

			$li->appendChild($group);
			$ol->appendChild($li);

			$div->appendChild($ol);
			$fieldset->appendChild($div);

			$label = Widget::Label(__('Included Elements'));
			$label->appendChild(Widget::Input('fields[dynamic_xml][xpath]', General::sanitize($fields['dynamic_xml']['xpath'])));
			if(isset($this->_errors['dynamic_xml']['xpath'])) $fieldset->appendChild(Widget::wrapFormElementWithError($label, $this->_errors['dynamic_xml']['xpath']));
			else $fieldset->appendChild($label);

			$p = new XMLElement('p', __('Use an XPath expression to select which elements from the source XML to include.'));
			$p->setAttribute('class', 'help');
			$fieldset->appendChild($p);

			$label = Widget::Label();
			$input = Widget::Input('fields[dynamic_xml][cache]', max(1, intval($fields['dynamic_xml']['cache'])), NULL, array('size' => '6'));
			$label->setValue(__('Update cached result every %s minutes', array($input->generate(false))));
			if(isset($this->_errors['dynamic_xml']['cache'])) $fieldset->appendChild(Widget::wrapFormElementWithError($label, $this->_errors['dynamic_xml']['cache']));
			else $fieldset->appendChild($label);

			$label = Widget::Label();
			$input = Widget::Input('fields[dynamic_xml][timeout]', max(1, intval($fields['dynamic_xml']['timeout'])), NULL, array('type' => 'hidden'));
			$label->appendChild($input);
			$fieldset->appendChild($label);

			$this->Form->appendChild($fieldset);

			$fieldset = new XMLElement('fieldset');
			$fieldset->setAttribute('class', 'settings contextual static_xml');
			$fieldset->appendChild(new XMLElement('legend', __('Static XML')));
			$label = Widget::Label(__('Body'));
			$label->appendChild(Widget::Textarea('fields[static_xml]', 12, 50, General::sanitize(stripslashes($fields['static_xml'])), array('class' => 'code')));

			if(isset($this->_errors['static_xml'])) $fieldset->appendChild(Widget::wrapFormElementWithError($label, $this->_errors['static_xml']));
			else $fieldset->appendChild($label);

			$this->Form->appendChild($fieldset);

			$div = new XMLElement('div');
			$div->setAttribute('class', 'actions');
			$div->appendChild(Widget::Input('action[save]', ($isEditing ? __('Save Changes') : __('Create Data Source')), 'submit', array('accesskey' => 's')));

			if($isEditing){
				$button = new XMLElement('button', __('Delete'));
				$button->setAttributeArray(array('name' => 'action[delete]', 'class' => 'confirm delete', 'title' => __('Delete this data source'), 'type' => 'submit', 'accesskey' => 'd'));
				$div->appendChild($button);
			}

			$this->Form->appendChild($div);

		}

		public function __viewInfo(){
			$this->setPageType('form');

			$DSManager = new DatasourceManager($this->_Parent);
			$datasource = $DSManager->create($this->_context[1], NULL, false);
			$about = $datasource->about();

			$this->setTitle(__('%1$s &ndash; %2$s &ndash; %3$s', array(__('Symphony'), __('Data Source'), $about['name'])));
			$this->appendSubheading($about['name']);
			$this->Form->setAttribute('id', 'controller');

			$link = $about['author']['name'];

			if(isset($about['author']['website']))
				$link = Widget::Anchor($about['author']['name'], General::validateURL($about['author']['website']));

			elseif(isset($about['author']['email']))
				$link = Widget::Anchor($about['author']['name'], 'mailto:' . $about['author']['email']);

			foreach($about as $key => $value) {

				$fieldset = NULL;

				switch($key) {
					case 'author':
						$fieldset = new XMLElement('fieldset');
						$fieldset->appendChild(new XMLElement('legend', __('Author')));
						$fieldset->appendChild(new XMLElement('p', $link->generate(false)));
						break;

					case 'version':
						$fieldset = new XMLElement('fieldset');
						$fieldset->appendChild(new XMLElement('legend', __('Version')));
						$fieldset->appendChild(new XMLElement('p', $value . ', ' . __('released on') . ' ' . Lang::localizeDate(DateTimeObj::get(__SYM_DATE_FORMAT__, strtotime(Lang::standardizeDate($about['release-date']))))));
						break;

					case 'description':
						$fieldset = new XMLElement('fieldset');
						$fieldset->appendChild(new XMLElement('legend', __('Description')));
						$fieldset->appendChild((is_object($about['description']) ? $about['description'] : new XMLElement('p', $about['description'])));

					case 'example':
						if (is_callable(array($datasource, 'example'))) {
							$fieldset = new XMLElement('fieldset');
							$fieldset->appendChild(new XMLElement('legend', __('Example XML')));

							$example = $datasource->example();

							if(is_object($example)) {
								 $fieldset->appendChild($example);
							} else {
								$p = new XMLElement('p');
								$p->appendChild(new XMLElement('pre', '<code>' . str_replace('<', '&lt;', $example) . '</code>'));
								$fieldset->appendChild($p);
							}
						}
						break;
				}

				if ($fieldset) {
					$fieldset->setAttribute('class', 'settings');
					$this->Form->appendChild($fieldset);
				}

			}

		}

		public function __actionEdit(){
			if(array_key_exists('save', $_POST['action'])) return $this->__formAction();
			elseif(array_key_exists('delete', $_POST['action'])){

				/**
				 * Prior to deleting the Datasource file. Target file path is provided.
				 *
				 * @delegate DatasourcePreDelete
				 * @since Symphony 2.2
				 * @param string $context
				 * '/blueprints/datasources/'
				 * @param string $file
				 *  The path to the Datasource file
				 */
				Administration::instance()->ExtensionManager->notifyMembers('DatasourcePreDelete', '/blueprints/datasources/', array('file' => DATASOURCES . "/data." . $this->_context[1] . ".php"));

				if(!General::deleteFile(DATASOURCES . '/data.' . $this->_context[1] . '.php')){
					$this->pageAlert(__('Failed to delete <code>%s</code>. Please check permissions.', array($this->_context[1])), Alert::ERROR);
				}
				else{

					$pages = Symphony::Database()->fetch("SELECT * FROM `tbl_pages` WHERE `data_sources` REGEXP '[[:<:]]".$this->_context[1]."[[:>:]]' ");

					if(is_array($pages) && !empty($pages)){
						foreach($pages as $page){

							$data_sources = preg_split('/\s*,\s*/', $page['data_sources'], -1, PREG_SPLIT_NO_EMPTY);
							$data_sources = array_flip($data_sources);
							unset($data_sources[$this->_context[1]]);

							$page['data_sources'] = implode(',', array_flip($data_sources));

							Symphony::Database()->update($page, 'tbl_pages', "`id` = '".$page['id']."'");
						}
					}
					redirect(SYMPHONY_URL . '/blueprints/components/');
				}
			}
		}

		public function __actionNew(){
			if(array_key_exists('save', $_POST['action'])) return $this->__formAction();
		}

		public function __formAction(){

			$fields = $_POST['fields'];

			$this->_errors = array();

			if(trim($fields['name']) == '') $this->_errors['name'] = __('This is a required field');

			if($fields['source'] == 'static_xml'){

				if(trim($fields['static_xml']) == '') $this->_errors['static_xml'] = __('This is a required field');
				else{
					$xml_errors = NULL;

					include_once(TOOLKIT . '/class.xsltprocess.php');

					General::validateXML($fields['static_xml'], $xml_errors, false, new XsltProcess());

					if(!empty($xml_errors)) $this->_errors['static_xml'] = __('XML is invalid');
				}
			}

			elseif($fields['source'] == 'dynamic_xml'){

				if(trim($fields['dynamic_xml']['url']) == '') $this->_errors['dynamic_xml']['url'] = __('This is a required field');

				if(trim($fields['dynamic_xml']['xpath']) == '') $this->_errors['dynamic_xml']['xpath'] = __('This is a required field');

				if(!is_numeric($fields['dynamic_xml']['cache'])) $this->_errors['dynamic_xml']['cache'] = __('Must be a valid number');
				elseif($fields['dynamic_xml']['cache'] < 1) $this->_errors['dynamic_xml']['cache'] = __('Must be greater than zero');

			}

			else{

				if($fields['source'] != 'navigation'){

					if(strlen(trim($fields['max_records'])) == 0 || (is_numeric($fields['max_records']) && $fields['max_records'] < 1)){
						$this->_errors['max_records'] = __('A result limit must be set');
					}
					elseif(!self::__isValidPageString($fields['max_records'])){
						$this->_errors['max_records'] = __('Must be a valid number or parameter');
					}


					if(strlen(trim($fields['page_number'])) == 0 || (is_numeric($fields['page_number']) && $fields['page_number'] < 1)){
						$this->_errors['page_number'] = __('A page number must be set');
					}
					elseif(!self::__isValidPageString($fields['page_number'])){
						$this->_errors['page_number'] = __('Must be a valid number or parameter');
					}
				}

			}

			$classname = Lang::createHandle($fields['name'], NULL, '_', false, true, array('@^[^a-z]+@i' => '', '/[^\w-\.]/i' => ''));
			$rootelement = str_replace('_', '-', $classname);

			$file = DATASOURCES . '/data.' . $classname . '.php';

			$isDuplicate = false;
			$queueForDeletion = NULL;

			if($this->_context[0] == 'new' && is_file($file)) $isDuplicate = true;
			elseif($this->_context[0] == 'edit'){
				$existing_handle = $this->_context[1];
				if($classname != $existing_handle && is_file($file)) $isDuplicate = true;
				elseif($classname != $existing_handle) $queueForDeletion = DATASOURCES . '/data.' . $existing_handle . '.php';
			}

			##Duplicate
			if($isDuplicate) $this->_errors['name'] = __('A Data source with the name <code>%s</code> name already exists', array($classname));

			if(empty($this->_errors)){

				$dsShell = file_get_contents(TEMPLATE . '/datasource.tpl');

				$params = array(
					'rootelement' => $rootelement,
				);

				$about = array(
					'name' => $fields['name'],
					'version' => '1.0',
					'release date' => DateTimeObj::getGMT('c'),
					'author name' => Administration::instance()->Author->getFullName(),
					'author website' => URL,
					'author email' => Administration::instance()->Author->get('email')
				);

				$source = $fields['source'];

				$filter = NULL;
				$elements = NULL;

				switch($source){

					case 'authors':

						$filters = $fields['filter']['author'];

						$elements = $fields['xml_elements'];

						$params['order'] = $fields['order'];
						$params['limit'] = $fields['max_records'];
						$params['redirectonempty'] = (isset($fields['redirect_on_empty']) ? 'yes' : 'no');
						$params['requiredparam'] = trim($fields['required_url_param']);
						$params['paramoutput'] = $fields['param'];
						$params['sort'] = $fields['sort'];
						$params['startpage'] = $fields['page_number'];

						$dsShell = str_replace('<!-- GRAB -->', "include(TOOLKIT . '/data-sources/datasource.author.php');", $dsShell);

						break;

					case 'navigation':

						$filters = $fields['filter']['navigation'];

						$params['order'] = $fields['order'];
						$params['redirectonempty'] = (isset($fields['redirect_on_empty']) ? 'yes' : 'no');
						$params['requiredparam'] = trim($fields['required_url_param']);

						$dsShell = str_replace('<!-- GRAB -->', "include(TOOLKIT . '/data-sources/datasource.navigation.php');", $dsShell);

						break;

					case 'dynamic_xml':

						$namespaces = $fields['dynamic_xml']['namespace'];

						$filters = array();

						for($ii = 0; $ii < count($namespaces['name']); $ii++){
							$filters[$namespaces['name'][$ii]] = $namespaces['uri'][$ii];
						}

						$params['url'] = $fields['dynamic_xml']['url'];
						$params['xpath'] = $fields['dynamic_xml']['xpath'];
						$params['cache'] = $fields['dynamic_xml']['cache'];
						$params['timeout'] = (isset($fields['dynamic_xml']['timeout']) ? (int)$fields['dynamic_xml']['timeout'] : '6');

						$dsShell = str_replace('<!-- GRAB -->', "include(TOOLKIT . '/data-sources/datasource.dynamic_xml.php');", $dsShell);

						break;

					case 'static_xml':

						$fields['static_xml'] = trim($fields['static_xml']);

						if(preg_match('/^<\?xml/i', $fields['static_xml']) == true){
							// Need to remove any XML declaration
							$fields['static_xml'] = preg_replace('/^<\?xml[^>]+>/i', NULL, $fields['static_xml']);
						}

						$value = sprintf(
							'$result = \'%s\';',
							addslashes(trim($fields['static_xml']))
						);
						$dsShell = str_replace('<!-- GRAB -->', $value, $dsShell);
						break;

					default:

						$elements = $fields['xml_elements'];

						if(is_array($fields['filter']) && !empty($fields['filter'])){
							$filters = array();

							foreach($fields['filter'] as $f){
								foreach($f as $key => $val) $filters[$key] = $val;
							}
						}

						$params['order'] = $fields['order'];
						$params['group'] = $fields['group'];
						$params['limit'] = $fields['max_records'];
						$params['redirectonempty'] = (isset($fields['redirect_on_empty']) ? 'yes' : 'no');
						$params['requiredparam'] = trim($fields['required_url_param']);
						$params['paramoutput'] = $fields['param'];
						$params['sort'] = $fields['sort'];
						$params['startpage'] = $fields['page_number'];
						$params['htmlencode'] = $fields['html_encode'];
						$params['associatedentrycounts'] = $fields['associated_entry_counts'];

						if ($params['associatedentrycounts'] == NULL) $params['associatedentrycounts'] = 'no';

						$dsShell = str_replace('<!-- GRAB -->', "include(TOOLKIT . '/data-sources/datasource.section.php');", $dsShell);

						break;

				}

				$this->__injectVarList($dsShell, $params);
				$this->__injectAboutInformation($dsShell, $about);
				$this->__injectIncludedElements($dsShell, $elements);
				$this->__injectFilters($dsShell, $filters);

				$dsShell = str_replace('<!-- CLASS NAME -->', $classname, $dsShell);
				$dsShell = str_replace('<!-- SOURCE -->', $source, $dsShell);

				if(preg_match_all('@(\$ds-[-_0-9a-z]+)@i', $dsShell, $matches)){
					$dependancies = General::array_remove_duplicates($matches[1]);
					$dsShell = str_replace('<!-- DS DEPENDANCY LIST -->', "'" . implode("', '", $dependancies) . "'", $dsShell);
				}

				## Remove left over placeholders
				$dsShell = preg_replace(array('/<!--[\w ]++-->/', '/(\r\n){2,}/', '/(\t+[\r\n]){2,}/'), '', $dsShell);

				if($this->_context[0] == 'new') {
					/**
					 * Prior to creating the Datasource, the file path where it will be written to 
					 * is provided and well as the contents of that file.
					 *
					 * @delegate DatasourcePreCreate
					 * @since Symphony 2.2
					 * @param string $context
					 * '/blueprints/datasources/'
					 * @param string $file
					 *  The path to the Datasource file
					 * @param string $contents
					 *  The contents for this Datasource as a string passed by reference
					 */
					Administration::instance()->ExtensionManager->notifyMembers('DatasourcePreCreate', '/blueprints/datasources/', array('file' => $file, 'contents' => &$dsShell));
				}
				else {
					/**
					 * Prior to editing a Datasource, the file path where it will be written to 
					 * is provided and well as the contents of that file.
					 *
					 * @delegate DatasourcePreEdit
					 * @since Symphony 2.2
					 * @param string $context
					 * '/blueprints/datasources/'
					 * @param string $file
					 *  The path to the Datasource file
					 * @param string $contents
					 *  The contents for this Datasource as a string passed by reference
					 */
					Administration::instance()->ExtensionManager->notifyMembers('DatasourcePreEdit', '/blueprints/datasources/', array('file' => $file, 'contents' => &$dsShell));
				}

				##Write the file
				if(!is_writable(dirname($file)) || !$write = General::writeFile($file, $dsShell, Symphony::Configuration()->get('write_mode', 'file')))
					$this->pageAlert(__('Failed to write Data source to <code>%s</code>. Please check permissions.', array(DATASOURCES)), Alert::ERROR);

				##Write Successful, add record to the database
				else{

					if($queueForDeletion){

						General::deleteFile($queueForDeletion);

						## Update pages that use this DS
						$sql = "SELECT * FROM `tbl_pages` WHERE `data_sources` REGEXP '[[:<:]]".$existing_handle."[[:>:]]' ";
						$pages = Symphony::Database()->fetch($sql);

						if(is_array($pages) && !empty($pages)){
							foreach($pages as $page){

								$page['data_sources'] = preg_replace('/\b'.$existing_handle.'\b/i', $classname, $page['data_sources']);

								Symphony::Database()->update($page, 'tbl_pages', "`id` = '".$page['id']."'");
							}
						}
					}

					if($this->_context[0] == 'new') {
						/**
						 * After creating the Datasource, the path to the Datasource file is provided
						 *
						 * @delegate DatasourcePostCreate
						 * @since Symphony 2.2
						 * @param string $context
						 * '/blueprints/datasources/'
						 * @param string $file
						 *  The path to the Datasource file
						 */
						Administration::instance()->ExtensionManager->notifyMembers('DatasourcePostCreate', '/blueprints/datasources/', array('file' => $file));
					}
					else {
						/**
						 * After editing the Datasource, the path to the Datasource file is provided
						 *
						 * @delegate DatasourcePostEdit
						 * @since Symphony 2.2
						 * @param string $context
						 * '/blueprints/datasources/'
						 * @param string $file
						 *  The path to the Datasource file
						 */
						Administration::instance()->ExtensionManager->notifyMembers('DatasourcePostEdit', '/blueprints/datasources/', array('file' => $file));
					}

					redirect(SYMPHONY_URL . '/blueprints/datasources/edit/'.$classname.'/'.($this->_context[0] == 'new' ? 'created' : 'saved') . '/');

				}
			}
		}

		public function __injectIncludedElements(&$shell, $elements){
			if(!is_array($elements) || empty($elements)) return;

			$shell = str_replace('<!-- INCLUDED ELEMENTS -->', "public \$dsParamINCLUDEDELEMENTS = array(" . self::CRLF . "\t\t\t\t'" . implode("'," . self::CRLF . "\t\t\t\t'", $elements) . "'" . self::CRLF . '		);' . self::CRLF, $shell);
		}

		public function __injectFilters(&$shell, $filters){
			if(!is_array($filters) || empty($filters)) return;

			$string = 'public $dsParamFILTERS = array(' . self::CRLF;

			foreach($filters as $key => $val){
				if(trim($val) == '') continue;
				$string .= "\t\t\t\t'$key' => '" . addslashes($val) . "'," . self::CRLF;
			}

			$string .= '		);' . self::CRLF;

			$shell = str_replace('<!-- FILTERS -->', trim($string), $shell);
		}

		public function __injectAboutInformation(&$shell, $details){
			if(!is_array($details) || empty($details)) return;

			foreach($details as $key => $val) $shell = str_replace('<!-- ' . strtoupper($key) . ' -->', addslashes($val), $shell);
		}

		public function __injectVarList(&$shell, $vars){
			if(!is_array($vars) || empty($vars)) return;

			$var_list = NULL;
			foreach($vars as $key => $val){
				if(trim($val) == '') continue;
				$var_list .= '		public $dsParam' . strtoupper($key) . " = '" . addslashes($val) . "';" . PHP_EOL;
			}

			$shell = str_replace('<!-- VAR LIST -->', trim($var_list), $shell);
		}

		public function __appendAuthorFilter(&$wrapper, $h4_label, $name, $value=NULL, $templateOnly=true){

			if(!$templateOnly){

				$li = new XMLElement('li');
				$li->setAttribute('class', 'unique');
				$li->appendChild(new XMLElement('h4', $h4_label));
				$label = Widget::Label(__('Value'));
				$label->appendChild(Widget::Input('fields[filter][author]['.$name.']', General::sanitize($value)));
				$li->appendChild($label);

			 	$wrapper->appendChild($li);
			}

			$li = new XMLElement('li');
			$li->setAttribute('class', 'unique template');
			$li->appendChild(new XMLElement('h4', $h4_label));
			$label = Widget::Label(__('Value'));
			$label->appendChild(Widget::Input('fields[filter][author]['.$name.']'));
			$li->appendChild($label);

		 	$wrapper->appendChild($li);

		}

		private static function __isValidPageString($string){
			return (bool)preg_match('/^(?:\{\$[\w-]+(?::\$[\w-]+)*(?::\d+)?}|\d+)$/', $string);
		}

	}<|MERGE_RESOLUTION|>--- conflicted
+++ resolved
@@ -35,11 +35,7 @@
 					case 'saved':
 						$this->pageAlert(
 							__(
-<<<<<<< HEAD
-								'Data source updated at %1$s. <a href="%2$s">Create another?</a> <a href="%3$s">View all Data sources</a>',
-=======
 								'Data source updated at %1$s. <a href="%2$s" accesskey="c">Create another?</a> <a href="%3$s" accesskey="a">View all Data sources</a>', 
->>>>>>> e9bbd895
 								array(
 									DateTimeObj::getTimeAgo(__SYM_TIME_FORMAT__),
 									SYMPHONY_URL . '/blueprints/datasources/new/',
@@ -52,11 +48,7 @@
 					case 'created':
 						$this->pageAlert(
 							__(
-<<<<<<< HEAD
-								'Data source created at %1$s. <a href="%2$s">Create another?</a> <a href="%3$s">View all Data sources</a>',
-=======
 								'Data source created at %1$s. <a href="%2$s" accesskey="c">Create another?</a> <a href="%3$s" accesskey="a">View all Data sources</a>', 
->>>>>>> e9bbd895
 								array(
 									DateTimeObj::getTimeAgo(__SYM_TIME_FORMAT__),
 									SYMPHONY_URL . '/blueprints/datasources/new/',
