--- conflicted
+++ resolved
@@ -26,16 +26,9 @@
 			$this->setPageType('table');
 			$this->setTitle(__('%1$s &ndash; %2$s', array(__('Symphony'), __('Authors'))));
 
-<<<<<<< HEAD
 			if (Administration::instance()->Author->isDeveloper()) {
-				$this->appendSubheading(__('Authors'), Widget::Anchor(__('Add an Author'), Administration::instance()->getCurrentPageURL().'new/', __('Add a new author'), 'create button'));
+				$this->appendSubheading(__('Authors'), Widget::Anchor(__('Add an Author'), Administration::instance()->getCurrentPageURL().'new/', __('Add a new author'), 'create button', NULL, array('accesskey' => 'c')));
 			} else $this->appendSubheading(__('Authors'));
-=======
-			if (Administration::instance()->Author->isDeveloper()) $this->appendSubheading(__('Authors'), Widget::Anchor(__('Add an Author'), $this->_Parent->getCurrentPageURL().'new/', __('Add a new author'), 'create button', NULL, array('accesskey' => 'c')));
-			else $this->appendSubheading(__('Authors'));
-
-			$authors = AuthorManager::fetch();
->>>>>>> e9bbd895
 
 			$aTableHead = array(
 				array(__('Name'), 'col'),
@@ -50,15 +43,7 @@
 					Widget::TableRow(array(Widget::TableData(__('None found.'), 'inactive', NULL, count($aTableHead))), 'odd')
 				);
 			}
-<<<<<<< HEAD
-			else {
-				$bOdd = true;
-=======
-
 			else{
-				foreach($authors as $a){
->>>>>>> e9bbd895
-
 				foreach($authors as $a){
 					## Setup each cell
 					if(Administration::instance()->Author->isDeveloper() || Administration::instance()->Author->get('id') == $a->get('id')) {
@@ -86,14 +71,7 @@
 					}
 
 					## Add a row to the body array, assigning each cell to the row
-<<<<<<< HEAD
-					$aTableBody[] = Widget::TableRow(array($td1, $td2, $td3), ($bOdd ? 'odd' : NULL));
-
-					$bOdd = !$bOdd;
-=======
 					$aTableBody[] = Widget::TableRow(array($td1, $td2, $td3));
-
->>>>>>> e9bbd895
 				}
 			}
 
@@ -111,7 +89,7 @@
 
 				$options = array(
 					array(NULL, false, __('With Selected...')),
-					array('delete', false, __('Delete'), 'confirm')							
+					array('delete', false, __('Delete'), 'confirm')
 				);
 
 				$tableActions->appendChild(Widget::Select('with-selected', $options));
@@ -405,18 +383,11 @@
 
 				if($this->_context[0] == 'edit' && !$isOwner && !$author->isPrimaryAccount()){
 					$button = new XMLElement('button', __('Delete'));
-					$button->setAttributeArray(array('name' => 'action[delete]', 'class' => 'confirm delete', 'title' => __('Delete this author'), 'type' => 'submit'));
+					$button->setAttributeArray(array('name' => 'action[delete]', 'class' => 'confirm delete', 'title' => __('Delete this author'), 'type' => 'submit', 'accesskey' => 'd'));
 					$div->appendChild($button);
 				}
 
-<<<<<<< HEAD
 				$this->Form->appendChild($div);
-=======
-			if($this->_context[0] == 'edit' && !$isOwner && !$author->isPrimaryAccount()){
-				$button = new XMLElement('button', __('Delete'));
-				$button->setAttributeArray(array('name' => 'action[delete]', 'class' => 'confirm delete', 'title' => __('Delete this author'), 'type' => 'submit', 'accesskey' => 'd'));
-				$div->appendChild($button);
->>>>>>> e9bbd895
 			}
 		}
 
