--- conflicted
+++ resolved
@@ -110,13 +110,8 @@
 				//$ExtensionManager->notifyMembers('Delete', getCurrentPage(), array('author_id' => $author_id));		
 				
 				foreach($checked as $author_id){
-<<<<<<< HEAD
-					$a = $this->_AuthorManager->fetchByID($author_id);
-					if(is_object($a) && $a->get('id') != Administration::instance()->Author->get('id')) $this->_AuthorManager->delete($author_id);
-=======
 					$a = AuthorManager::fetchByID($author_id);
 					if(is_object($a) && $a->get('id') != Administration::instance()->Author->get('id')) AuthorManager::delete($author_id);
->>>>>>> 0514b900
 				}
 
 				redirect(URL . '/symphony/system/authors/');
