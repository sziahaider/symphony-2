--- conflicted
+++ resolved
@@ -1,88 +1,86 @@
 ## Symphony 2 ##
 
-- Version: 2.0.3 (build 512)
-- Date: 24th June 2009
+- Version: 2.0.2 (build 375)
+- Date: 6th March 2009
 - Github Repository: <http://github.com/symphony/symphony-2/tree/master>
 
 
 ### SYNOPSIS
 
-Symphony is a `PHP` & `MySQL` based CMS that utilises `XML` and `XSLT` as its core 
-technologies. This repository represents version 2.0.3 and is considered stable.
+Symphony is a `PHP` & `MySQL` based CMS that utilises `XML` and `XSLT` as it's core 
+technologies. This repository represents version 2.0.2 and is considered stable.
 
-Visit the forum at <http://symphony-cms.com/forum/>
+Visit the forum at <http://overture21.com/forum/>
+
+
+**IMPORTANT!! The following is not apart of the installer/updater and must be done separately. **
+
+1. Be sure to run the following MySQL commands to get the new section navigation group functionality. Change `sym_` to match your table prefix value
+
+	ALTER TABLE  `sym_sections` ADD  `navigation_group` VARCHAR( 50 ) NOT NULL DEFAULT  'Content';
+	
+	ALTER TABLE  `sym_sections` ADD INDEX (  `navigation_group` ) ;
+
 
 
 ### UPDATING VIA GIT
 
-1. Use the following command to get Extensions up to date:
+1. Use the following command to get Extensions up to date
 
 	git submodule init
 	git submodule update
 
-2. Follow normal updating procedure below from step 4.
+Finally, follow from step 5 below.
 
 
 ### UPDATING
 
 Follow the instructions below if you are updating from Symphony version 2.0 (non Git)
 
-1. Backup `/symphony/.htaccess`.
+1. Backup `/symphony/.htaccess`
 
 2. Upload `/symphony`, `index.php` & `update.php`, replacing what is already on your server.
 
-3. Put the backed-up `.htaccess` file into the new `/symphony` folder.
+3. _Optional_ If you require the dynamic image manipulation features, removed as of this
+release, be sure up upload `extensions/jit\_image\_manipulation`.
 
-4. Go to `http://yoursite.com/update.php` to complete the update process.
+4. Put the backed up `.htaccess` file into the new `/symphony` folder
 
-5. For those who have an upload field, follow the instructions under "Update Upload Field".
+5. Go to `http://yoursite.com/update.php` to complete the update process.
 
 6. Dance like it's 1999!
 
 
-### Update Upload Field
-
-Update your corresponding entries_data_xx table with the following:
-
-	ALTER TABLE `tbl_entries_data_XX` CHANGE `mimetype` `mimetype` VARCHAR( 50 ) CHARACTER SET utf8 COLLATE utf8_unicode_ci NULL DEFAULT NULL
-
-The table number, 'XX' should be whatever ID of your upload field. If you have more than one upload field, run the above query for each field.
-
-
-### INSTALLING VIA GIT
+### INSTALLING FROM GIT
 
 1. Clone the git repository to the location you desire using:
 
 		git clone git://github.com/symphony/symphony-2.git
 		
 	Should you wish to make contributions back to the project, feel free to fork the
-<<<<<<< HEAD
-	master tree instead of cloning, and issue pull requests via github.
-=======
 	master tree, instead of cloning, and issue pull requests via github.
->>>>>>> fbb0eada
 
 	The following repositories are included as submodules:
 
-	- [Markdown](http://github.com/pointybeard/markdown)
 	- [Maintenance Mode](http://github.com/pointybeard/maintenance_mode)
 	- [Select Box Link Field](http://github.com/pointybeard/selectbox_link_field)
+	- [Export Ensemble](http://github.com/pointybeard/export_ensemble)
+	- [Markdown](http://github.com/pointybeard/markdown)
 	- [JIT Image Manipulation](http://github.com/pointybeard/jit_image_manipulation)
-	- [Export Ensemble](http://github.com/pointybeard/export_ensemble)
-	- [Debug DevKit](http://github.com/symphony/debugdevkit/tree/master)
-	- [Profile DevKit](http://github.com/symphony/profiledevkit/tree/master)
 
 3. Run the following commands to ensure the submodules are cloned:
 
 		git submodule init
 		git submodule update
+		
 
 4. _(Optional)_ If you would like the [default theme](http://github.com/symphony/workspace/tree) installed as well, 
 you will need to use the following command from within the Symphony 2 folder you just created:
 
 		git clone git://github.com/symphony/workspace.git
 		
-5. Follow normal installation procedure below from step 2.
+
+5. Follow from step 2 below
 
 
 ### INSTALLATION
@@ -98,12 +96,9 @@
 	- /workspace
 	- /extensions
 
-<<<<<<< HEAD
-=======
 	_Alternatively, you can upload the `.zip` archive to the same location and
 	run `unzip` from the command line._
 
->>>>>>> fbb0eada
 2. Point your web browser at <http://yourwebsite.com/install.php> and provide
 details for establishing a database connection and about your server environment.
 
